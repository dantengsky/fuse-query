--- conflicted
+++ resolved
@@ -258,8 +258,4 @@
 icelake = { git = "https://github.com/icelake-io/icelake", rev = "f06cdf3" }
 sentry = { git = "https://github.com/getsentry/sentry-rust", rev = "6ef6d97" }
 micromarshal = { git = "https://github.com/ariesdevil/opensrv", rev = "6c96813" }
-<<<<<<< HEAD
-opendal = { git = "https://github.com/apache/opendal", rev = "26f4d19" }
-=======
-opendal = { git = "https://github.com/apache/incubator-opendal", rev = "520b5cd" }
->>>>>>> 20aed682
+opendal = { git = "https://github.com/apache/opendal", rev = "26f4d19" }