//  Copyright 2021 Datafuse Labs.
//
//  Licensed under the Apache License, Version 2.0 (the "License");
//  you may not use this file except in compliance with the License.
//  You may obtain a copy of the License at
//
//      http://www.apache.org/licenses/LICENSE-2.0
//
//  Unless required by applicable law or agreed to in writing, software
//  distributed under the License is distributed on an "AS IS" BASIS,
//  WITHOUT WARRANTIES OR CONDITIONS OF ANY KIND, either express or implied.
//  See the License for the specific language governing permissions and
//  limitations under the License.
//

use std::sync::Arc;

use common_datablocks::assert_blocks_sorted_eq_with_name;
use common_datablocks::DataBlock;
use common_datavalues::prelude::*;
use common_exception::Result;
use common_meta_types::DatabaseMeta;
use common_meta_types::TableMeta;
use common_planners::CreateDatabasePlan;
use common_planners::CreateTablePlan;
use common_planners::Expression;
use common_planners::Extras;
use common_streams::SendableDataBlockStream;
use databend_query::catalogs::Catalog;
use databend_query::interpreters::CreateTableInterpreter;
use databend_query::interpreters::InterpreterFactory;
use databend_query::sessions::QueryContext;
use databend_query::sql::PlanParser;
use databend_query::storages::fuse::FuseHistoryTable;
use databend_query::storages::fuse::FUSE_OPT_KEY_CHUNK_BLOCK_NUM;
use databend_query::storages::fuse::FUSE_TBL_BLOCK_PREFIX;
use databend_query::storages::fuse::FUSE_TBL_SEGMENT_PREFIX;
use databend_query::storages::fuse::FUSE_TBL_SNAPSHOT_PREFIX;
<<<<<<< HEAD
use databend_query::storages::fuse::TBL_OPT_CHUNK_BLOCK_NUM;
=======
>>>>>>> f76e4756
use databend_query::storages::Table;
use databend_query::storages::ToReadDataSourcePlan;
use databend_query::storages::OPT_KEY_DATABASE_ID;
use databend_query::table_functions::TableArgs;
use futures::TryStreamExt;
use tempfile::TempDir;
use uuid::Uuid;
use walkdir::WalkDir;

pub struct TestFixture {
    _tmp_dir: TempDir,
    ctx: Arc<QueryContext>,
    prefix: String,
}

impl TestFixture {
    pub async fn new() -> TestFixture {
        let tmp_dir = TempDir::new().unwrap();
        let mut conf = crate::tests::ConfigBuilder::create().config();

        // make sure we are suing `Disk` storage
        conf.storage.storage_type = "Disk".to_string();
        // use `TempDir` as root path (auto clean)
        conf.storage.disk.data_path = tmp_dir.path().to_str().unwrap().to_string();
        conf.storage.disk.temp_data_path = tmp_dir.path().to_str().unwrap().to_string();
        let ctx = crate::tests::create_query_context_with_config(conf).unwrap();

        let tenant = ctx.get_tenant();
        let random_prefix: String = Uuid::new_v4().simple().to_string();
        // prepare a randomly named default database
        let db_name = gen_db_name(&random_prefix);
        let plan = CreateDatabasePlan {
            tenant,
            if_not_exists: false,
            db: db_name,
            meta: DatabaseMeta {
                engine: "".to_string(),
                ..Default::default()
            },
        };
        ctx.get_catalog()
            .create_database(plan.into())
            .await
            .unwrap();

        Self {
            _tmp_dir: tmp_dir,
            ctx,
            prefix: random_prefix,
        }
    }

    pub fn ctx(&self) -> Arc<QueryContext> {
        self.ctx.clone()
    }

    pub fn default_tenant(&self) -> String {
        self.ctx().get_tenant()
    }

    pub fn default_db_name(&self) -> String {
        gen_db_name(&self.prefix)
    }

    pub fn default_table_name(&self) -> String {
        format!("tbl_{}", self.prefix)
    }

    pub fn default_schema() -> DataSchemaRef {
        DataSchemaRefExt::create(vec![DataField::new("id", i32::to_data_type())])
    }

    pub fn default_crate_table_plan(&self) -> CreateTablePlan {
        CreateTablePlan {
            if_not_exists: false,
            tenant: self.default_tenant(),
            db: self.default_db_name(),
            table: self.default_table_name(),
            table_meta: TableMeta {
                schema: TestFixture::default_schema(),
                engine: "FUSE".to_string(),
                // make sure blocks will not be merged
<<<<<<< HEAD
                options: [(TBL_OPT_CHUNK_BLOCK_NUM.to_owned(), "1".to_owned())].into(),
=======
                options: [
                    (FUSE_OPT_KEY_CHUNK_BLOCK_NUM.to_owned(), "1".to_owned()),
                    // database id is required for FUSE
                    (OPT_KEY_DATABASE_ID.to_owned(), "1".to_owned()),
                ]
                .into(),
>>>>>>> f76e4756
                ..Default::default()
            },
            as_select: None,
        }
    }

    pub async fn create_default_table(&self) -> Result<()> {
        let create_table_plan = self.default_crate_table_plan();
        let interpreter = CreateTableInterpreter::try_create(self.ctx.clone(), create_table_plan)?;
        interpreter.execute(None).await?;
        Ok(())
    }

    pub fn gen_sample_blocks(num: usize, start: i32) -> Vec<Result<DataBlock>> {
        Self::gen_sample_blocks_ex(num, 3, start)
    }

    pub fn gen_sample_blocks_ex(
        num_of_block: usize,
        rows_perf_block: usize,
        start: i32,
    ) -> Vec<Result<DataBlock>> {
        (0..num_of_block)
            .into_iter()
            .map(|idx| {
                let schema =
                    DataSchemaRefExt::create(vec![DataField::new("a", i32::to_data_type())]);
                Ok(DataBlock::create(schema, vec![Series::from_data(
                    std::iter::repeat_with(|| idx as i32 + start)
                        .take(rows_perf_block)
                        .collect::<Vec<i32>>(),
                )]))
            })
            .collect()
    }

    pub fn gen_sample_blocks_stream(num: usize, start: i32) -> SendableDataBlockStream {
        let blocks = Self::gen_sample_blocks(num, start);
        Box::pin(futures::stream::iter(blocks))
    }

    pub fn gen_sample_blocks_stream_ex(
        num_of_block: usize,
        rows_perf_block: usize,
        val_start_from: i32,
    ) -> SendableDataBlockStream {
        let blocks = Self::gen_sample_blocks_ex(num_of_block, rows_perf_block, val_start_from);
        Box::pin(futures::stream::iter(blocks))
    }

    pub async fn latest_default_table(&self) -> Result<Arc<dyn Table>> {
        self.ctx
            .get_catalog()
            .get_table(
                self.default_tenant().as_str(),
                self.default_db_name().as_str(),
                self.default_table_name().as_str(),
            )
            .await
    }
}

fn gen_db_name(prefix: &str) -> String {
    format!("db_{}", prefix)
}

pub async fn test_drive(
    test_db: Option<&str>,
    test_tbl: Option<&str>,
) -> Result<SendableDataBlockStream> {
    let arg_db = match test_db {
        Some(v) => DataValue::String(v.as_bytes().to_vec()),
        None => DataValue::Null,
    };

    let arg_tbl = match test_tbl {
        Some(v) => DataValue::String(v.as_bytes().to_vec()),
        None => DataValue::Null,
    };

    let tbl_args = Some(vec![
        Expression::create_literal(arg_db),
        Expression::create_literal(arg_tbl),
    ]);
    test_drive_with_args(tbl_args).await
}

pub async fn test_drive_with_args(tbl_args: TableArgs) -> Result<SendableDataBlockStream> {
    let ctx = crate::tests::create_query_context()?;
    test_drive_with_args_and_ctx(tbl_args, ctx).await
}

pub async fn test_drive_with_args_and_ctx(
    tbl_args: TableArgs,
    ctx: std::sync::Arc<QueryContext>,
) -> Result<SendableDataBlockStream> {
    let func = FuseHistoryTable::create("system", "fuse_history", 1, tbl_args)?;
    let source_plan = func
        .clone()
        .as_table()
        .read_plan(ctx.clone(), Some(Extras::default()))
        .await?;
    ctx.try_set_partitions(source_plan.parts.clone())?;
    func.read(ctx, &source_plan).await
}

pub fn expects_err<T>(case_name: &str, err_code: u16, res: Result<T>) {
    if let Err(err) = res {
        assert_eq!(
            err.code(),
            err_code,
            "case name {}, unexpected error: {}",
            case_name,
            err
        );
    } else {
        panic!(
            "case name {}, expecting err code {}, but got ok",
            case_name, err_code,
        );
    }
}

pub async fn expects_ok(
    case_name: impl AsRef<str>,
    res: Result<SendableDataBlockStream>,
    expected: Vec<&str>,
) -> Result<()> {
    match res {
        Ok(stream) => {
            let blocks: Vec<DataBlock> = stream.try_collect().await.unwrap();
            assert_blocks_sorted_eq_with_name(case_name.as_ref(), expected, &blocks)
        }
        Err(err) => {
            panic!(
                "case name {}, expecting  Ok, but got err {}",
                case_name.as_ref(),
                err,
            )
        }
    };
    Ok(())
}

pub async fn execute_query(ctx: Arc<QueryContext>, query: &str) -> Result<SendableDataBlockStream> {
    let plan = PlanParser::parse(ctx.clone(), query).await?;
    InterpreterFactory::get(ctx.clone(), plan)?
        .execute(None)
        .await
}

pub async fn execute_command(ctx: Arc<QueryContext>, query: &str) -> Result<()> {
    let res = execute_query(ctx, query).await?;
    res.try_collect::<Vec<DataBlock>>().await?;
    Ok(())
}

pub async fn append_sample_data(num_blocks: usize, fixture: &TestFixture) -> Result<()> {
    append_sample_data_overwrite(num_blocks, false, fixture).await
}

pub async fn append_sample_data_overwrite(
    num_blocks: usize,
    overwrite: bool,
    fixture: &TestFixture,
) -> Result<()> {
    let stream = TestFixture::gen_sample_blocks_stream(num_blocks, 1);
    let table = fixture.latest_default_table().await?;
    let ctx = fixture.ctx();
    let stream = table.append_data(ctx.clone(), stream).await?;
    table
        .commit_insertion(ctx, stream.try_collect().await?, overwrite)
        .await
}

pub async fn check_data_dir(
    fixture: &TestFixture,
    case_name: &str,
    snapshot_count: u32,
    segment_count: u32,
    block_count: u32,
) {
    let data_path = fixture.ctx().get_config().storage.disk.data_path;
    let root = data_path.as_str();
    let mut ss_count = 0;
    let mut sg_count = 0;
    let mut b_count = 0;
    // avoid ugly line wrapping
    let prefix_snapshot = FUSE_TBL_SNAPSHOT_PREFIX;
    let prefix_segment = FUSE_TBL_SEGMENT_PREFIX;
    let prefix_block = FUSE_TBL_BLOCK_PREFIX;
    for entry in WalkDir::new(root) {
        let entry = entry.unwrap();
        if entry.file_type().is_file() {
            // here, by checking if "contains" the prefix is enough
            if entry.path().to_str().unwrap().contains(prefix_snapshot) {
                ss_count += 1;
            } else if entry.path().to_str().unwrap().contains(prefix_segment) {
                sg_count += 1;
            } else if entry.path().to_str().unwrap().contains(prefix_block) {
                b_count += 1;
            }
        }
    }

    assert_eq!(
        ss_count, snapshot_count,
        "case [{}], check snapshot count",
        case_name
    );
    assert_eq!(
        sg_count, segment_count,
        "case [{}], check segment count",
        case_name
    );

    assert_eq!(
        b_count, block_count,
        "case [{}], check block count",
        case_name
    );
}

pub async fn history_should_have_only_one_item(
    fixture: &TestFixture,
    case_name: &str,
) -> Result<()> {
    // check history
    let db = fixture.default_db_name();
    let tbl = fixture.default_table_name();
    let expected = vec![
        "+-------+",
        "| count |",
        "+-------+",
        "| 1     |",
        "+-------+",
    ];
    let qry = format!(
        "select count(*) as count from fuse_history('{}', '{}')",
        db, tbl
    );

    expects_ok(
        format!("{}: count_of_history_item_should_be_1", case_name),
        execute_query(fixture.ctx(), qry.as_str()).await,
        expected,
    )
    .await
}<|MERGE_RESOLUTION|>--- conflicted
+++ resolved
@@ -36,10 +36,6 @@
 use databend_query::storages::fuse::FUSE_TBL_BLOCK_PREFIX;
 use databend_query::storages::fuse::FUSE_TBL_SEGMENT_PREFIX;
 use databend_query::storages::fuse::FUSE_TBL_SNAPSHOT_PREFIX;
-<<<<<<< HEAD
-use databend_query::storages::fuse::TBL_OPT_CHUNK_BLOCK_NUM;
-=======
->>>>>>> f76e4756
 use databend_query::storages::Table;
 use databend_query::storages::ToReadDataSourcePlan;
 use databend_query::storages::OPT_KEY_DATABASE_ID;
@@ -122,16 +118,12 @@
                 schema: TestFixture::default_schema(),
                 engine: "FUSE".to_string(),
                 // make sure blocks will not be merged
-<<<<<<< HEAD
-                options: [(TBL_OPT_CHUNK_BLOCK_NUM.to_owned(), "1".to_owned())].into(),
-=======
                 options: [
                     (FUSE_OPT_KEY_CHUNK_BLOCK_NUM.to_owned(), "1".to_owned()),
                     // database id is required for FUSE
                     (OPT_KEY_DATABASE_ID.to_owned(), "1".to_owned()),
                 ]
                 .into(),
->>>>>>> f76e4756
                 ..Default::default()
             },
             as_select: None,
