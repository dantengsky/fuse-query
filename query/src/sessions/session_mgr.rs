--- conflicted
+++ resolved
@@ -57,14 +57,9 @@
 
     pub(in crate::sessions) max_sessions: usize,
     pub(in crate::sessions) active_sessions: Arc<RwLock<HashMap<String, Arc<Session>>>>,
-<<<<<<< HEAD
     pub(in crate::sessions) storage_cache_manager: RwLock<Arc<CacheManager>>,
     storage_operator: RwLock<Operator>,
-=======
-    pub(in crate::sessions) storage_cache_manager: Arc<CacheManager>,
-    storage_operator: Operator,
     storage_runtime: Runtime,
->>>>>>> fa2c0c1f
 }
 
 impl SessionManager {
@@ -99,15 +94,10 @@
             http_query_manager,
             max_sessions,
             active_sessions,
-<<<<<<< HEAD
             auth_manager: RwLock::new(auth_manager),
             storage_cache_manager: RwLock::new(storage_cache_manager),
             storage_operator: RwLock::new(storage_accessor),
-=======
-            storage_cache_manager,
-            storage_operator: storage_accessor,
             storage_runtime,
->>>>>>> fa2c0c1f
         }))
     }
 
