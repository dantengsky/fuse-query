SET max_threads=16;
SELECT 'filter push down: push (number+1) to filter';
EXPLAIN SELECT (number+1) as a from numbers_mt(10000) where a > 2;

SELECT 'limit push down: push (limit 10) to projection';
EXPLAIN select (number+1) as c1, number as c2 from numbers_mt(10000) where (c1+c2+1)=1 limit 10;

SELECT 'group by push down: push alias to group by';
<<<<<<< HEAD
EXPLAIN select max(number+1) as c1, (number%3+1) as c2 from numbers_mt(10000) group by c2;
SELECT '';
=======
EXPLAIN select (number+1) as c1, (number%3+1) as c2 from numbers_mt(10000) group by c2;
>>>>>>> 65f7f90f

SELECT 'projection push down: push (name and value) to readdatasource';
EXPLAIN select name from system.settings where value > 10;<|MERGE_RESOLUTION|>--- conflicted
+++ resolved
@@ -6,12 +6,7 @@
 EXPLAIN select (number+1) as c1, number as c2 from numbers_mt(10000) where (c1+c2+1)=1 limit 10;
 
 SELECT 'group by push down: push alias to group by';
-<<<<<<< HEAD
 EXPLAIN select max(number+1) as c1, (number%3+1) as c2 from numbers_mt(10000) group by c2;
-SELECT '';
-=======
-EXPLAIN select (number+1) as c1, (number%3+1) as c2 from numbers_mt(10000) group by c2;
->>>>>>> 65f7f90f
 
 SELECT 'projection push down: push (name and value) to readdatasource';
 EXPLAIN select name from system.settings where value > 10;