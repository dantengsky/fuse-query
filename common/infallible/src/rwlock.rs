// Copyright 2020 Datafuse Labs.
//
// Licensed under the Apache License, Version 2.0 (the "License");
// you may not use this file except in compliance with the License.
// You may obtain a copy of the License at
//
//     http://www.apache.org/licenses/LICENSE-2.0
//
// Unless required by applicable law or agreed to in writing, software
// distributed under the License is distributed on an "AS IS" BASIS,
// WITHOUT WARRANTIES OR CONDITIONS OF ANY KIND, either express or implied.
// See the License for the specific language governing permissions and
// limitations under the License.

use parking_lot::RwLock as ParkingRwLock;
use parking_lot::RwLockReadGuard;
use parking_lot::RwLockWriteGuard;

/// A simple wrapper around the lock() function of a std::sync::RwLock
/// The only difference is that you don't need to call unwrap() on it.
#[derive(Debug, Default)]
pub struct RwLock<T>(ParkingRwLock<T>);

<<<<<<< HEAD
=======
unsafe impl<T> Send for RwLock<T> {}
unsafe impl<T> Sync for RwLock<T> {}

>>>>>>> 47510e7c
impl<T> RwLock<T> {
    /// creates a read-write lock
    pub fn new(t: T) -> Self {
        Self(ParkingRwLock::new(t))
    }

    /// lock the rwlock in read mode
    pub fn read(&self) -> RwLockReadGuard<'_, T> {
        self.0.read()
    }

    /// lock the rwlock in write mode
    pub fn write(&self) -> RwLockWriteGuard<'_, T> {
        self.0.write()
    }

    /// return the owned type consuming the lock
    pub fn into_inner(self) -> T {
        self.0.into_inner()
    }
}<|MERGE_RESOLUTION|>--- conflicted
+++ resolved
@@ -21,12 +21,9 @@
 #[derive(Debug, Default)]
 pub struct RwLock<T>(ParkingRwLock<T>);
 
-<<<<<<< HEAD
-=======
 unsafe impl<T> Send for RwLock<T> {}
 unsafe impl<T> Sync for RwLock<T> {}
 
->>>>>>> 47510e7c
 impl<T> RwLock<T> {
     /// creates a read-write lock
     pub fn new(t: T) -> Self {
