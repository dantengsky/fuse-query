// Copyright 2021 Datafuse Labs.
//
// Licensed under the Apache License, Version 2.0 (the "License");
// you may not use this file except in compliance with the License.
// You may obtain a copy of the License at
//
//     http://www.apache.org/licenses/LICENSE-2.0
//
// Unless required by applicable law or agreed to in writing, software
// distributed under the License is distributed on an "AS IS" BASIS,
// WITHOUT WARRANTIES OR CONDITIONS OF ANY KIND, either express or implied.
// See the License for the specific language governing permissions and
// limitations under the License.

use std::sync::Arc;

use common_datavalues::prelude::*;
use common_exception::ErrorCode;
use common_exception::Result;
use common_functions::window::WindowFrame;

use crate::Expression;
use crate::ExpressionVisitor;
use crate::PlanNode;
use crate::Recursion;

/// Trait for potentially recursively rewriting an [`Expr`] expression
/// tree. When passed to `Expr::rewrite`, `ExprVisitor::mutate` is
/// invoked recursively on all nodes of an expression tree. See the
/// comments on `Expr::rewrite` for details on its use
pub trait ExpressionRewriter: Sized {
    /// Invoked before any children of `expr` are rewritten /
    /// visited. Default implementation returns `Ok(true)`
    fn pre_visit(&mut self, _expr: &Expression) -> Result<bool> {
        Ok(true)
    }

    fn mutate_binary(
        &mut self,
        op: &str,
        left: Expression,
        right: Expression,
        _origin_expr: &Expression,
    ) -> Result<Expression> {
        Ok(Expression::BinaryExpression {
            op: op.to_string(),
            left: Box::new(left),
            right: Box::new(right),
        })
    }

    fn mutate_unary_expression(
        &mut self,
        op: &str,
        expr: Expression,
        _origin_expr: &Expression,
    ) -> Result<Expression> {
        Ok(Expression::UnaryExpression {
            op: op.to_string(),
            expr: Box::new(expr),
        })
    }

    fn mutate_scalar_function(
        &mut self,
        name: &str,
        args: Vec<Expression>,
        _origin_expr: &Expression,
    ) -> Result<Expression> {
        Ok(Expression::ScalarFunction {
            op: name.to_string(),
            args,
        })
    }

    fn mutate_subquery(
        &mut self,
        name: &str,
        subquery: &Arc<PlanNode>,
        _origin_expr: &Expression,
    ) -> Result<Expression> {
        Ok(Expression::Subquery {
            name: name.to_string(),
            query_plan: subquery.clone(),
        })
    }

    fn mutate_scalar_subquery(
        &mut self,
        name: &str,
        subquery: &Arc<PlanNode>,
        _origin_expr: &Expression,
    ) -> Result<Expression> {
        Ok(Expression::ScalarSubquery {
            name: name.to_string(),
            query_plan: subquery.clone(),
        })
    }

    fn mutate_wildcard(&mut self, _origin_expr: &Expression) -> Result<Expression> {
        Ok(Expression::Wildcard)
    }

    fn mutate_column(
        &mut self,
        column_name: &str,
        _origin_expr: &Expression,
    ) -> Result<Expression> {
        Ok(Expression::Column(column_name.to_string()))
    }

    fn mutate_aggregate_function(
        &mut self,
        name: &str,
        distinct: bool,
        params: &[DataValue],
        args: Vec<Expression>,
        _origin_expr: &Expression,
    ) -> Result<Expression> {
        Ok(Expression::AggregateFunction {
            op: name.to_string(),
            distinct,
            args,
            params: params.to_owned(),
        })
    }

    fn mutate_window_function(
        &mut self,
        op: String,
        args: Vec<Expression>,
        partition_by: Vec<Expression>,
        order_by: Vec<Expression>,
        window_frame: Option<WindowFrame>,
    ) -> Result<Expression> {
        Ok(Expression::WindowFunction {
            op,
            args,
            partition_by,
            order_by,
            window_frame,
        })
    }

    fn mutate_cast(
        &mut self,
        typ: &DataTypePtr,
        expr: Expression,
        pg_style: bool,
        _origin_expr: &Expression,
    ) -> Result<Expression> {
        Ok(Expression::Cast {
            expr: Box::new(expr),
            data_type: typ.clone(),
            pg_style,
        })
    }

    fn mutate_alias(
        &mut self,
        alias: &str,
        expr: Expression,
        _origin_expr: &Expression,
    ) -> Result<Expression> {
        Ok(Expression::Alias(alias.to_string(), Box::new(expr)))
    }

    fn mutate_literal(
        &mut self,
        value: &DataValue,
        column_name: &Option<String>,
        data_type: &DataTypePtr,
        _origin_expr: &Expression,
    ) -> Result<Expression> {
        Ok(Expression::Literal {
            value: value.clone(),
            column_name: column_name.clone(),
            data_type: data_type.clone(),
        })
    }

    fn mutate_qualified_column(
        &mut self,
        names: &[String],
        _origin_expr: &Expression,
    ) -> Result<Expression> {
        Ok(Expression::QualifiedColumn(names.to_vec()))
    }

    fn mutate_sort(
        &mut self,
        expr: Expression,
        asc: bool,
        nulls_first: bool,
        origin_expr: &Expression,
    ) -> Result<Expression> {
        Ok(Expression::Sort {
            expr: Box::new(expr),
            asc,
            nulls_first,
            origin_expr: Box::new(origin_expr.clone()),
        })
    }

    fn mutate_map_access(
        &mut self,
        name: &str,
        args: Vec<Expression>,
        _origin_expr: &Expression,
    ) -> Result<Expression> {
        Ok(Expression::MapAccess {
            name: name.to_string(),
            args,
        })
    }

    /// Invoked after all children of `expr` have been mutated and
    /// returns a potentially modified expr.
    fn mutate(self, expr: &Expression) -> Result<Expression> {
        ExpressionRewriteVisitor::create(self)
            .visit(expr)?
            .finalize()
    }
}

struct ExpressionRewriteVisitor<T: ExpressionRewriter> {
    inner: T,
    stack: Vec<Expression>,
}

impl<T: ExpressionRewriter> ExpressionRewriteVisitor<T> {
    pub fn create(inner: T) -> Self {
        Self {
            inner,
            stack: vec![],
        }
    }

    pub fn finalize(mut self) -> Result<Expression> {
        match self.stack.len() {
            1 => Ok(self.stack.remove(0)),
            _ => Err(ErrorCode::LogicalError(
                "Stack has too many elements in ExpressionDataTypeVisitor::finalize",
            )),
        }
    }
}

impl<T: ExpressionRewriter> ExpressionVisitor for ExpressionRewriteVisitor<T> {
    fn pre_visit(mut self, expr: &Expression) -> Result<Recursion<Self>> {
        match self.inner.pre_visit(expr)? {
            true => Ok(Recursion::Continue(self)),
            false => Ok(Recursion::Stop(self)),
        }
    }

    fn post_visit(mut self, expr: &Expression) -> Result<Self> {
        match expr {
            Expression::BinaryExpression { op, .. } => match (self.stack.pop(), self.stack.pop()) {
                (Some(left), Some(right)) => {
                    self.stack
                        .push(self.inner.mutate_binary(op, left, right, expr)?);
                    Ok(self)
                }
                (_, _) => Err(ErrorCode::LogicalError("Binary expr expected 2 arguments.")),
            },
            Expression::UnaryExpression { op, .. } => match self.stack.pop() {
                None => Err(ErrorCode::LogicalError("Unary expr expected 1 arguments.")),
                Some(new_expr) => {
                    self.stack
                        .push(self.inner.mutate_unary_expression(op, new_expr, expr)?);
                    Ok(self)
                }
            },
            Expression::ScalarFunction { op, args } => {
                let mut args_expr = Vec::with_capacity(args.len());
                for index in 0..args.len() {
                    match self.stack.pop() {
                        None => {
                            return Err(ErrorCode::LogicalError(format!(
                                "Expected {} arguments, actual {}.",
                                args.len(),
                                index
                            )));
                        }
                        Some(arg_type) => args_expr.push(arg_type),
                    };
                }

                self.stack
                    .push(self.inner.mutate_scalar_function(op, args_expr, expr)?);
                Ok(self)
            }
            Expression::AggregateFunction {
                op,
                distinct,
                params,
                args,
            } => {
                let mut args_expr = Vec::with_capacity(args.len());

                for index in 0..args.len() {
                    match self.stack.pop() {
                        None => {
                            return Err(ErrorCode::LogicalError(format!(
                                "Expected {} arguments, actual {}.",
                                args.len(),
                                index
                            )));
                        }
                        Some(arg_type) => args_expr.push(arg_type),
                    };
                }

                let new_expr = self
                    .inner
                    .mutate_aggregate_function(op, *distinct, params, args_expr, expr)?;
                self.stack.push(new_expr);
                Ok(self)
            }
<<<<<<< HEAD
            Expression::WindowFunction {
                op,
                args,
                partition_by,
                order_by,
                window_frame,
            } => {
                let mut new_partition_by = Vec::with_capacity(partition_by.len());
                let mut new_order_by = Vec::with_capacity(order_by.len());
                for i in 0..partition_by.len() + order_by.len() {
                    match self.stack.pop() {
                        Some(expr) => {
                            if i < order_by.len() {
                                new_order_by.push(expr);
                            } else {
                                new_partition_by.push(expr);
                            }
                        }
                        None => {
                            return Err(ErrorCode::LogicalError(format!(
                                "WindowFunction expects {} partition by arguments, actual {}",
                                partition_by.len(),
                                i
                            )))
                        }
                    }
                }

                let mut new_args = Vec::with_capacity(args.len());
                for i in 0..args.len() {
                    match self.stack.pop() {
                        Some(expr) => new_args.push(expr),
                        None => {
                            return Err(ErrorCode::LogicalError(format!(
                                "WindowFunction expects {} partition by arguments, actual {}",
                                partition_by.len(),
                                i
                            )))
                        }
                    }
                }

                let new_expr = self.inner.mutate_window_function(
                    op.clone(),
                    new_args,
                    new_partition_by,
                    new_order_by,
                    window_frame.to_owned(),
                )?;

                self.stack.push(new_expr);
                Ok(self)
            }
            Expression::Cast { data_type, .. } => match self.stack.pop() {
=======
            Expression::Cast {
                data_type,
                pg_style,
                ..
            } => match self.stack.pop() {
>>>>>>> caf9991b
                None => Err(ErrorCode::LogicalError(
                    "Cast expr expected 1 parameters, actual 0.",
                )),
                Some(new_expr) => {
                    self.stack.push(
                        self.inner
                            .mutate_cast(data_type, new_expr, *pg_style, expr)?,
                    );
                    Ok(self)
                }
            },
            Expression::Subquery { name, query_plan } => {
                self.stack
                    .push(self.inner.mutate_subquery(name, query_plan, expr)?);
                Ok(self)
            }
            Expression::ScalarSubquery { name, query_plan } => {
                self.stack
                    .push(self.inner.mutate_scalar_subquery(name, query_plan, expr)?);
                Ok(self)
            }
            Expression::Wildcard => {
                self.stack.push(self.inner.mutate_wildcard(expr)?);
                Ok(self)
            }
            Expression::Column(column_name) => {
                self.stack
                    .push(self.inner.mutate_column(column_name, expr)?);
                Ok(self)
            }
            Expression::Sort {
                asc,
                nulls_first,
                origin_expr,
                ..
            } => match self.stack.pop() {
                None => Err(ErrorCode::LogicalError(
                    "Sort expr expected 1 parameters, actual 0.",
                )),
                Some(expr) => {
                    let new_expr = self
                        .inner
                        .mutate_sort(expr, *asc, *nulls_first, origin_expr)?;
                    self.stack.push(new_expr);
                    Ok(self)
                }
            },
            Expression::Alias(alias, _) => match self.stack.pop() {
                None => Err(ErrorCode::LogicalError(
                    "Alias expr expected 1 parameters, actual 0.",
                )),
                Some(new_expr) => {
                    let new_expr = self.inner.mutate_alias(alias, new_expr, expr);
                    self.stack.push(new_expr?);
                    Ok(self)
                }
            },
            Expression::Literal {
                value,
                column_name,
                data_type,
            } => {
                let new_expr = self
                    .inner
                    .mutate_literal(value, column_name, data_type, expr)?;
                self.stack.push(new_expr);
                Ok(self)
            }
            Expression::QualifiedColumn(names) => {
                let new_expr = self.inner.mutate_qualified_column(names, expr)?;
                self.stack.push(new_expr);
                Ok(self)
            }
            Expression::MapAccess { name, args } => {
                let mut args_expr = Vec::with_capacity(args.len());
                for index in 0..args.len() {
                    match self.stack.pop() {
                        None => {
                            return Err(ErrorCode::LogicalError(format!(
                                "Expected {} arguments, actual {}.",
                                args.len(),
                                index
                            )));
                        }
                        Some(arg_type) => args_expr.push(arg_type),
                    };
                }

                self.stack
                    .push(self.inner.mutate_map_access(name, args_expr, expr)?);
                Ok(self)
            }
        }
    }
}<|MERGE_RESOLUTION|>--- conflicted
+++ resolved
@@ -318,7 +318,6 @@
                 self.stack.push(new_expr);
                 Ok(self)
             }
-<<<<<<< HEAD
             Expression::WindowFunction {
                 op,
                 args,
@@ -372,14 +371,11 @@
                 self.stack.push(new_expr);
                 Ok(self)
             }
-            Expression::Cast { data_type, .. } => match self.stack.pop() {
-=======
             Expression::Cast {
                 data_type,
                 pg_style,
                 ..
             } => match self.stack.pop() {
->>>>>>> caf9991b
                 None => Err(ErrorCode::LogicalError(
                     "Cast expr expected 1 parameters, actual 0.",
                 )),
