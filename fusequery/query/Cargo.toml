--- conflicted
+++ resolved
@@ -22,14 +22,13 @@
 
 [dependencies]
 # Workspace dependencies
-<<<<<<< HEAD
 common-arrow = { path = "../../common/arrow" }
+common-allocators = { path = "../../common/allocators" }
 common-datablocks = { path = "../../common/datablocks" }
 common-datavalues = { path = "../../common/datavalues" }
 common-exception = { path = "../../common/exception" }
 common-flights = { path = "../../common/flights" }
 common-functions = { path = "../../common/functions" }
-common-aggregate-functions = { path = "../../common/aggregate_functions" }
 common-infallible = { path = "../../common/infallible" }
 common-planners = { path = "../../common/planners" }
 common-progress = { path = "../../common/progress" }
@@ -39,24 +38,6 @@
 common-profling = { path = "../../common/profiling" }
 common-store-api = { path = "../../common/store-api" }
 common-management = { path = "../../common/management" }
-=======
-common-arrow = {path = "../../common/arrow"}
-common-allocators = {path = "../../common/allocators"}
-common-datablocks = {path = "../../common/datablocks"}
-common-datavalues = {path = "../../common/datavalues"}
-common-exception = {path = "../../common/exception"}
-common-flights = {path = "../../common/flights"}
-common-functions = {path = "../../common/functions"}
-common-infallible = {path = "../../common/infallible"}
-common-planners = {path = "../../common/planners"}
-common-progress = {path = "../../common/progress"}
-common-runtime = {path = "../../common/runtime"}
-common-streams = {path = "../../common/streams"}
-common-tracing = {path = "../../common/tracing"}
-common-profling = {path = "../../common/profiling"}
-common-store-api = {path = "../../common/store-api"}
-common-management = {path = "../../common/management"}
->>>>>>> 0ceacb27
 
 # Github dependencies
 msql-srv = { git = "https://github.com/datafuse-extras/msql-srv", rev = "5a7ae3d" }
