--- conflicted
+++ resolved
@@ -16,18 +16,14 @@
 use std::sync::Arc;
 
 use async_channel::Receiver;
-<<<<<<< HEAD
-=======
-use common_datablocks::DataBlock;
-use common_datavalues::remove_nullable;
-use common_datavalues::ColumnRef;
-use common_datavalues::DataSchemaRef;
-use common_datavalues::DataType;
 use common_exception::ErrorCode;
->>>>>>> 4e099891
 use common_exception::Result;
+use common_expression::BlockEntry;
 use common_expression::DataBlock;
 use common_expression::DataSchemaRef;
+use common_expression::TypeDeserializer;
+use common_expression::Value;
+use common_io::prelude::FormatSettings;
 use common_pipeline_core::processors::port::InputPort;
 use common_pipeline_core::processors::port::OutputPort;
 use common_pipeline_core::processors::processor::Event;
@@ -41,6 +37,8 @@
 
     input_data: Option<DataBlock>,
     output_data: Option<DataBlock>,
+    left_schema: DataSchemaRef,
+    right_schema: DataSchemaRef,
     schema: DataSchemaRef,
     pairs: Vec<(String, String)>,
 
@@ -52,6 +50,8 @@
     pub fn try_create(
         input: Arc<InputPort>,
         output: Arc<OutputPort>,
+        left_schema: DataSchemaRef,
+        right_schema: DataSchemaRef,
         schema: DataSchemaRef,
         pairs: Vec<(String, String)>,
         receiver: Receiver<DataBlock>,
@@ -62,6 +62,8 @@
             output,
             input_data: None,
             output_data: None,
+            left_schema,
+            right_schema,
             schema,
             pairs,
             receiver,
@@ -78,13 +80,9 @@
                 if is_left {
                     Ok(block.get_by_offset(self.schema.index_of(left)?).clone())
                 } else {
-<<<<<<< HEAD
-                    Ok(block.get_by_offset(self.schema.index_of(right)?).clone())
-=======
                     // If block from right, check if block schema matches self scheme(left schema)
                     // If unmatched, covert block columns types or report error
                     self.check_type(left, right, &block)
->>>>>>> 4e099891
                 }
             })
             .collect::<Result<Vec<_>>>()?;
@@ -96,24 +94,32 @@
         left_name: &str,
         right_name: &str,
         block: &DataBlock,
-    ) -> Result<ColumnRef> {
+    ) -> Result<BlockEntry> {
         let left_filed = self.schema.field_with_name(left_name)?;
         let left_data_type = left_filed.data_type();
 
-        let right_field = block.schema().field_with_name(right_name)?;
+        let right_field = self.right_schema.field_with_name(right_name)?;
         let right_data_type = right_field.data_type();
 
+        let index = self.schema.index_of(right_name)?;
         if left_data_type == right_data_type {
-            return Ok(block.try_column_by_name(right_name)?.clone());
-        }
-
-        if remove_nullable(left_data_type) == remove_nullable(right_data_type) {
-            let origin_column = block.try_column_by_name(right_name)?;
-            let mut values = Vec::with_capacity(origin_column.len());
-            for idx in 0..origin_column.len() {
-                values.push(origin_column.get(idx))
-            }
-            left_data_type.create_column(&values)
+            return Ok(block.get_by_offset(index).clone());
+        }
+
+        if left_data_type.remove_nullable() == right_data_type.remove_nullable() {
+            let origin_column = block.get_by_offset(index).clone();
+            let mut builder = left_data_type.create_deserializer(block.num_rows());
+            let settings = FormatSettings::default();
+            let value = origin_column.value.as_ref();
+            for idx in 0..block.num_rows() {
+                let scalar =  value.index(idx).unwrap();
+                builder.append_data_value(scalar.to_owned(), &settings)?;
+            }
+            let col = builder.finish_to_column();
+            return Ok(BlockEntry {
+                data_type: left_data_type.clone(),
+                value: Value::Column(col),
+            });
         } else {
             Err(ErrorCode::IllegalDataType(
                 "The data type on both sides of the union does not match",
