// Copyright 2021 Datafuse Labs
//
// Licensed under the Apache License, Version 2.0 (the "License");
// you may not use this file except in compliance with the License.
// You may obtain a copy of the License at
//
//     http://www.apache.org/licenses/LICENSE-2.0
//
// Unless required by applicable law or agreed to in writing, software
// distributed under the License is distributed on an "AS IS" BASIS,
// WITHOUT WARRANTIES OR CONDITIONS OF ANY KIND, either express or implied.
// See the License for the specific language governing permissions and
// limitations under the License.

use std::sync::Arc;

use databend_common_catalog::plan::DataSourceInfo;
use databend_common_catalog::plan::DataSourcePlan;
use databend_common_exception::ErrorCode;
use databend_common_exception::Result;
use databend_common_expression::DataSchemaRefExt;
use databend_common_expression::SortColumnDescription;
use databend_common_metrics::storage::metrics_inc_recluster_block_bytes_to_read;
use databend_common_metrics::storage::metrics_inc_recluster_block_nums_to_read;
use databend_common_metrics::storage::metrics_inc_recluster_row_nums_to_read;
use databend_common_pipeline_sources::EmptySource;
use databend_common_pipeline_transforms::processors::TransformPipelineHelper;
use databend_common_sql::evaluator::CompoundBlockOperator;
use databend_common_sql::executor::physical_plans::MutationKind;
use databend_common_sql::executor::physical_plans::ReclusterSink;
use databend_common_sql::executor::physical_plans::ReclusterSource;
use databend_common_sql::StreamContext;
use databend_common_storages_factory::Table;
use databend_common_storages_fuse::operations::CommitSink;
use databend_common_storages_fuse::operations::MutationGenerator;
use databend_common_storages_fuse::operations::ReclusterAggregator;
use databend_common_storages_fuse::operations::TransformSerializeBlock;
use databend_common_storages_fuse::FuseTable;
use databend_common_storages_fuse::TableContext;

use crate::pipelines::builders::SortPipelineBuilder;
use crate::pipelines::processors::TransformAddStreamColumns;
use crate::pipelines::PipelineBuilder;

impl PipelineBuilder {
    pub(crate) fn build_recluster_source(
        &mut self,
        recluster_source: &ReclusterSource,
    ) -> Result<()> {
        match recluster_source.tasks.len() {
            0 => self.main_pipeline.add_source(EmptySource::create, 1),
            1 => {
                let table = self
                    .ctx
                    .build_table_by_table_info(&recluster_source.table_info, None)?;
                let table = FuseTable::try_from_table(table.as_ref())?;

                let task = &recluster_source.tasks[0];
                let recluster_block_nums = task.parts.len();
                let block_thresholds = table.get_block_thresholds();
                let table_info = table.get_table_info();
                let schema = table.schema_with_stream();
                let description = task.stats.get_description(&table_info.desc);
                let plan = DataSourcePlan {
                    source_info: DataSourceInfo::TableSource(table_info.clone()),
                    output_schema: schema.clone(),
                    parts: task.parts.clone(),
                    statistics: task.stats.clone(),
                    description,
                    tbl_args: table.table_args(),
                    push_downs: None,
                    query_internal_columns: false,
                    base_block_ids: None,
                    update_stream_columns: table.change_tracking_enabled(),
                    data_mask_policy: None,
                    table_index: usize::MAX,
                };

                {
                    metrics_inc_recluster_block_nums_to_read(recluster_block_nums as u64);
                    metrics_inc_recluster_block_bytes_to_read(task.total_bytes as u64);
                    metrics_inc_recluster_row_nums_to_read(task.total_rows as u64);

                    log::info!(
                        "Number of blocks scheduled for recluster: {}",
                        recluster_block_nums
                    );
                }

                self.ctx.set_partitions(plan.parts.clone())?;

                // ReadDataKind to avoid OOM.
                table.do_read_data(self.ctx.clone(), &plan, &mut self.main_pipeline, false)?;

                let num_input_columns = schema.fields().len();
                if table.change_tracking_enabled() {
                    let stream_ctx = StreamContext::try_create(
                        self.ctx.get_function_context()?,
                        schema,
                        table_info.ident.seq,
                        false,
                    )?;
                    self.main_pipeline
                        .add_transformer(|| TransformAddStreamColumns::new(stream_ctx.clone()));
                }

                let cluster_stats_gen = table.get_cluster_stats_gen(
                    self.ctx.clone(),
                    task.level + 1,
                    block_thresholds,
                    None,
                )?;
                let operators = cluster_stats_gen.operators.clone();
                if !operators.is_empty() {
                    let func_ctx2 = cluster_stats_gen.func_ctx.clone();
                    self.main_pipeline.add_transformer(move || {
                        CompoundBlockOperator::new(
                            operators.clone(),
                            func_ctx2.clone(),
                            num_input_columns,
                        )
                    });
                }

                // merge sort
                let block_num = std::cmp::max(
                    task.total_bytes * 80 / (block_thresholds.max_bytes_per_block * 100),
                    1,
                );
                let final_block_size = std::cmp::min(
                    // estimate block_size based on max_bytes_per_block.
                    task.total_rows / block_num,
                    block_thresholds.max_rows_per_block,
                );
                let partial_block_size = if self.main_pipeline.output_len() > 1 {
                    std::cmp::min(
                        final_block_size,
                        self.ctx.get_settings().get_max_block_size()? as usize,
                    )
                } else {
                    final_block_size
                };

                // construct output fields
                let output_fields = cluster_stats_gen.out_fields.clone();
                let schema = DataSchemaRefExt::create(output_fields);
                let sort_descs = cluster_stats_gen
                    .cluster_key_index
                    .iter()
                    .map(|offset| SortColumnDescription {
                        offset: *offset,
                        asc: true,
                        nulls_first: false,
                        is_nullable: false, // This information is not needed here.
                    })
                    .collect();

                self.ctx.set_enable_sort_spill(false);
                let sort_pipeline_builder =
                    SortPipelineBuilder::create(self.ctx.clone(), schema, Arc::new(sort_descs))
                        .with_partial_block_size(partial_block_size)
                        .with_final_block_size(final_block_size)
                        .remove_order_col_at_last();
                sort_pipeline_builder.build_merge_sort_pipeline(
                    &mut self.main_pipeline,
                    false,
                    false,
                )?;

                let output_block_num = task.total_rows.div_ceil(final_block_size);
                let max_threads = std::cmp::min(
                    self.ctx.get_settings().get_max_threads()? as usize,
                    output_block_num,
                );
                self.main_pipeline.try_resize(max_threads)?;
                self.main_pipeline
                    .add_transform(|transform_input_port, transform_output_port| {
                        let proc = TransformSerializeBlock::try_create(
                            self.ctx.clone(),
                            transform_input_port,
                            transform_output_port,
                            table,
                            cluster_stats_gen.clone(),
                            MutationKind::Recluster,
                            recluster_source.base_snapshot_timestamp,
                        )?;
                        proc.into_processor()
                    })
            }
            _ => Err(ErrorCode::Internal(
                "A node can only execute one recluster task".to_string(),
            )),
        }
    }

    pub(crate) fn build_recluster_sink(&mut self, recluster_sink: &ReclusterSink) -> Result<()> {
        self.build_pipeline(&recluster_sink.input)?;

        let table = self
            .ctx
            .build_table_by_table_info(&recluster_sink.table_info, None)?;
        let table = FuseTable::try_from_table(table.as_ref())?;

        self.main_pipeline.try_resize(1)?;
        self.main_pipeline.add_async_accumulating_transformer(|| {
            ReclusterAggregator::new(
                table,
                self.ctx.clone(),
                recluster_sink.remained_blocks.clone(),
                recluster_sink.removed_segment_indexes.clone(),
                recluster_sink.removed_segment_summary.clone(),
                recluster_sink.base_snapshot_timestamp,
            )
        });

        let snapshot_gen = MutationGenerator::new(
<<<<<<< HEAD
            recluster_sink.snapshot.clone(),
            MutationKind::Recluster,
            self.ctx
                .get_settings()
                .get_transaction_time_limit_in_hours()?,
=======
            Some(recluster_sink.snapshot.clone()),
            MutationKind::Recluster,
>>>>>>> 3e091533
        );
        self.main_pipeline.add_sink(|input| {
            CommitSink::try_create(
                table,
                self.ctx.clone(),
                None,
                vec![],
                snapshot_gen.clone(),
                input,
                None,
                None,
                None,
                recluster_sink.base_snapshot_timestamp,
            )
        })
    }
}<|MERGE_RESOLUTION|>--- conflicted
+++ resolved
@@ -214,16 +214,11 @@
         });
 
         let snapshot_gen = MutationGenerator::new(
-<<<<<<< HEAD
-            recluster_sink.snapshot.clone(),
+            Some(recluster_sink.snapshot.clone()),
             MutationKind::Recluster,
             self.ctx
                 .get_settings()
                 .get_transaction_time_limit_in_hours()?,
-=======
-            Some(recluster_sink.snapshot.clone()),
-            MutationKind::Recluster,
->>>>>>> 3e091533
         );
         self.main_pipeline.add_sink(|input| {
             CommitSink::try_create(
