// Copyright 2021 Datafuse Labs
//
// Licensed under the Apache License, Version 2.0 (the "License");
// you may not use this file except in compliance with the License.
// You may obtain a copy of the License at
//
//     http://www.apache.org/licenses/LICENSE-2.0
//
// Unless required by applicable law or agreed to in writing, software
// distributed under the License is distributed on an "AS IS" BASIS,
// WITHOUT WARRANTIES OR CONDITIONS OF ANY KIND, either express or implied.
// See the License for the specific language governing permissions and
// limitations under the License.

use std::any::Any;
use std::cmp::min;
use std::collections::hash_map::Entry;
use std::collections::HashMap;
use std::collections::HashSet;
use std::collections::VecDeque;
use std::future::Future;
use std::net::SocketAddr;
use std::str::FromStr;
use std::sync::atomic::AtomicUsize;
use std::sync::atomic::Ordering;
use std::sync::Arc;
use std::time::Duration;
use std::time::Instant;
use std::time::SystemTime;
use std::time::UNIX_EPOCH;

use chrono_tz::Tz;
use dashmap::mapref::multiple::RefMulti;
use dashmap::DashMap;
use databend_common_arrow::arrow::bitmap::Bitmap;
use databend_common_arrow::arrow::buffer::Buffer;
use databend_common_base::base::tokio::task::JoinHandle;
use databend_common_base::base::Progress;
use databend_common_base::base::ProgressValues;
use databend_common_base::runtime::profile::Profile;
use databend_common_base::runtime::profile::ProfileStatisticsName;
use databend_common_base::runtime::TrySpawn;
use databend_common_catalog::merge_into_join::MergeIntoJoin;
use databend_common_catalog::merge_into_join::MergeIntoSourceBuildSegments;
use databend_common_catalog::plan::DataSourceInfo;
use databend_common_catalog::plan::DataSourcePlan;
use databend_common_catalog::plan::PartInfoPtr;
use databend_common_catalog::plan::Partitions;
use databend_common_catalog::plan::StageTableInfo;
use databend_common_catalog::query_kind::QueryKind;
use databend_common_catalog::runtime_filter_info::RuntimeFilterInfo;
use databend_common_catalog::statistics::data_cache_statistics::DataCacheMetrics;
use databend_common_catalog::table_args::TableArgs;
use databend_common_catalog::table_context::FilteredCopyFiles;
use databend_common_catalog::table_context::MaterializedCtesBlocks;
use databend_common_catalog::table_context::StageAttachment;
use databend_common_config::GlobalConfig;
use databend_common_config::DATABEND_COMMIT_VERSION;
use databend_common_exception::ErrorCode;
use databend_common_exception::Result;
use databend_common_expression::date_helper::TzFactory;
use databend_common_expression::BlockThresholds;
use databend_common_expression::DataBlock;
use databend_common_expression::Expr;
use databend_common_expression::FunctionContext;
use databend_common_io::prelude::FormatSettings;
use databend_common_meta_app::principal::FileFormatParams;
use databend_common_meta_app::principal::OnErrorMode;
use databend_common_meta_app::principal::RoleInfo;
use databend_common_meta_app::principal::StageFileFormatType;
use databend_common_meta_app::principal::UserDefinedConnection;
use databend_common_meta_app::principal::UserInfo;
use databend_common_meta_app::principal::COPY_MAX_FILES_COMMIT_MSG;
use databend_common_meta_app::principal::COPY_MAX_FILES_PER_COMMIT;
use databend_common_meta_app::schema::CatalogInfo;
use databend_common_meta_app::schema::GetTableCopiedFileReq;
use databend_common_meta_app::schema::TableInfo;
use databend_common_meta_types::NonEmptyString;
use databend_common_metrics::storage::*;
use databend_common_pipeline_core::processors::PlanProfile;
use databend_common_pipeline_core::InputError;
use databend_common_settings::Settings;
use databend_common_sql::IndexType;
use databend_common_storage::CopyStatus;
use databend_common_storage::DataOperator;
use databend_common_storage::FileStatus;
use databend_common_storage::MergeStatus;
use databend_common_storage::StageFileInfo;
use databend_common_storage::StorageMetrics;
use databend_common_storages_delta::DeltaTable;
use databend_common_storages_fuse::TableContext;
use databend_common_storages_iceberg::IcebergTable;
use databend_common_storages_parquet::ParquetRSTable;
use databend_common_storages_result_cache::ResultScan;
use databend_common_storages_stage::StageTable;
use databend_common_users::GrantObjectVisibilityChecker;
use databend_common_users::UserApiProvider;
use databend_storages_common_table_meta::meta::Location;
use databend_storages_common_txn::TxnManagerRef;
use log::debug;
use log::info;
use parking_lot::RwLock;
use xorf::BinaryFuse16;

use crate::api::DataExchangeManager;
use crate::catalogs::Catalog;
use crate::clusters::Cluster;
use crate::pipelines::executor::PipelineExecutor;
use crate::sessions::query_affect::QueryAffect;
use crate::sessions::ProcessInfo;
use crate::sessions::QueriesQueueManager;
use crate::sessions::QueryContextShared;
use crate::sessions::Session;
use crate::sessions::SessionManager;
use crate::sessions::SessionType;
use crate::sql::binder::get_storage_params_from_options;
use crate::storages::Table;

const MYSQL_VERSION: &str = "8.0.26";
const CLICKHOUSE_VERSION: &str = "8.12.14";
const COPIED_FILES_FILTER_BATCH_SIZE: usize = 1000;

#[derive(Clone)]
pub struct QueryContext {
    version: String,
    mysql_version: String,
    clickhouse_version: String,
    block_threshold: Arc<RwLock<BlockThresholds>>,
    partition_queue: Arc<RwLock<VecDeque<PartInfoPtr>>>,
    shared: Arc<QueryContextShared>,
    query_settings: Arc<Settings>,
    fragment_id: Arc<AtomicUsize>,
    // Used by synchronized generate aggregating indexes when new data written.
    inserted_segment_locs: Arc<RwLock<HashSet<Location>>>,
}

impl QueryContext {
    pub fn create_from(other: Arc<QueryContext>) -> Arc<QueryContext> {
        QueryContext::create_from_shared(other.shared.clone())
    }

    pub fn create_from_shared(shared: Arc<QueryContextShared>) -> Arc<QueryContext> {
        debug!("Create QueryContext");

        let tenant = GlobalConfig::instance().query.tenant_id.clone();
        let query_settings = Settings::create(tenant);
        Arc::new(QueryContext {
            partition_queue: Arc::new(RwLock::new(VecDeque::new())),
            version: format!("Databend Query {}", *DATABEND_COMMIT_VERSION),
            mysql_version: format!("{}-{}", MYSQL_VERSION, *DATABEND_COMMIT_VERSION),
            clickhouse_version: CLICKHOUSE_VERSION.to_string(),
            shared,
            query_settings,
            fragment_id: Arc::new(AtomicUsize::new(0)),
            inserted_segment_locs: Arc::new(RwLock::new(HashSet::new())),
            block_threshold: Arc::new(RwLock::new(BlockThresholds::default())),
        })
    }

    /// Build fuse/system normal table by table info.
    ///
    /// TODO(xuanwo): we should support build table via table info in the future.
    pub fn build_table_by_table_info(
        &self,
        catalog_info: &CatalogInfo,
        table_info: &TableInfo,
        table_args: Option<TableArgs>,
    ) -> Result<Arc<dyn Table>> {
        let catalog = self.shared.catalog_manager.build_catalog(catalog_info)?;
        match table_args {
            None => {
                let table = catalog.get_table_by_info(table_info);
                if table.is_err() {
                    let table_function = catalog
                        .get_table_function(&table_info.name, TableArgs::new_positioned(vec![]));

                    if table_function.is_err() {
                        table
                    } else {
                        Ok(table_function?.as_table())
                    }
                } else {
                    table
                }
            }

            Some(table_args) => Ok(catalog
                .get_table_function(&table_info.name, table_args)?
                .as_table()),
        }
    }

    // Build external table by stage info, this is used in:
    // COPY INTO t1 FROM 's3://'
    // 's3://' here is a s3 external stage, and build it to the external table.
    fn build_external_by_table_info(
        &self,
        _catalog: &CatalogInfo,
        table_info: &StageTableInfo,
        _table_args: Option<TableArgs>,
    ) -> Result<Arc<dyn Table>> {
        StageTable::try_create(table_info.clone())
    }

    #[async_backtrace::framed]
    pub async fn set_current_database(&self, new_database_name: String) -> Result<()> {
        let tenant_id = self.get_tenant();
        let catalog = self
            .get_catalog(self.get_current_catalog().as_str())
            .await?;
        match catalog
            .get_database(tenant_id.as_str(), &new_database_name)
            .await
        {
            Ok(_) => self.shared.set_current_database(new_database_name),
            Err(_) => {
                return Err(ErrorCode::UnknownDatabase(format!(
                    "Cannot use database '{}': It does not exist.",
                    new_database_name
                )));
            }
        };

        Ok(())
    }

    pub fn attach_table(&self, catalog: &str, database: &str, name: &str, table: Arc<dyn Table>) {
        self.shared.attach_table(catalog, database, name, table)
    }

    pub fn get_exchange_manager(&self) -> Arc<DataExchangeManager> {
        DataExchangeManager::instance()
    }

    // Get the current session.
    pub fn get_current_session(&self) -> Arc<Session> {
        self.shared.session.clone()
    }

    // Get one session by session id.
    pub fn get_session_by_id(self: &Arc<Self>, id: &str) -> Option<Arc<Session>> {
        SessionManager::instance().get_session_by_id(id)
    }

    // Get session id by mysql connection id.
    pub fn get_id_by_mysql_conn_id(self: &Arc<Self>, conn_id: &Option<u32>) -> Option<String> {
        SessionManager::instance().get_id_by_mysql_conn_id(conn_id)
    }

    // Get all the processes list info.
    pub fn get_processes_info(self: &Arc<Self>) -> Vec<ProcessInfo> {
        SessionManager::instance().processes_info()
    }

    /// Get the client socket address.
    pub fn get_client_address(&self) -> Option<SocketAddr> {
        self.shared.session.session_ctx.get_client_host()
    }

    pub fn get_affect(self: &Arc<Self>) -> Option<QueryAffect> {
        self.shared.get_affect()
    }

    pub fn pop_warnings(&self) -> Vec<String> {
        self.shared.pop_warnings()
    }

    pub fn get_data_metrics(&self) -> StorageMetrics {
        self.shared.get_data_metrics()
    }

    pub fn set_affect(self: &Arc<Self>, affect: QueryAffect) {
        self.shared.set_affect(affect)
    }

    pub fn set_id(&self, id: String) {
        *self.shared.init_query_id.write() = id;
    }

    pub fn set_executor(&self, weak_ptr: Arc<PipelineExecutor>) -> Result<()> {
        self.shared.set_executor(weak_ptr)
    }

    pub fn attach_stage(&self, attachment: StageAttachment) {
        self.shared.attach_stage(attachment);
    }

    pub fn set_ua(&self, ua: String) {
        *self.shared.user_agent.write() = ua;
    }

    pub fn get_ua(&self) -> String {
        let ua = self.shared.user_agent.read();
        ua.clone()
    }

    pub fn get_query_duration_ms(&self) -> i64 {
        let query_start_time = convert_query_log_timestamp(self.shared.created_time);
        let finish_time = *self.shared.finish_time.read();
        let finish_time = finish_time.unwrap_or_else(SystemTime::now);
        let finish_time = convert_query_log_timestamp(finish_time);
        (finish_time - query_start_time) / 1_000
    }

    pub fn get_created_time(&self) -> SystemTime {
        self.shared.created_time
    }

    pub fn set_finish_time(&self, time: SystemTime) {
        *self.shared.finish_time.write() = Some(time)
    }

    pub fn evict_table_from_cache(&self, catalog: &str, database: &str, table: &str) -> Result<()> {
        self.shared.evict_table_from_cache(catalog, database, table)
    }

    pub fn clear_tables_cache(&self) {
        self.shared.clear_tables_cache()
    }
}

#[async_trait::async_trait]
impl TableContext for QueryContext {
    fn as_any(&self) -> &dyn Any {
        self
    }
    /// Build a table instance the plan wants to operate on.
    ///
    /// A plan just contains raw information about a table or table function.
    /// This method builds a `dyn Table`, which provides table specific io methods the plan needs.
    fn build_table_from_source_plan(&self, plan: &DataSourcePlan) -> Result<Arc<dyn Table>> {
        match &plan.source_info {
            DataSourceInfo::TableSource(table_info) => self.build_table_by_table_info(
                &plan.catalog_info,
                table_info,
                plan.tbl_args.clone(),
            ),
            DataSourceInfo::StageSource(stage_info) => self.build_external_by_table_info(
                &plan.catalog_info,
                stage_info,
                plan.tbl_args.clone(),
            ),
            DataSourceInfo::ParquetSource(table_info) => ParquetRSTable::from_info(table_info),
            DataSourceInfo::ResultScanSource(table_info) => ResultScan::from_info(table_info),
        }
    }

    fn incr_total_scan_value(&self, value: ProgressValues) {
        self.shared.total_scan_values.as_ref().incr(&value);
    }

    fn get_total_scan_value(&self) -> ProgressValues {
        self.shared.total_scan_values.as_ref().get_values()
    }

    fn get_scan_progress(&self) -> Arc<Progress> {
        self.shared.scan_progress.clone()
    }

    fn get_scan_progress_value(&self) -> ProgressValues {
        self.shared.scan_progress.as_ref().get_values()
    }

    fn get_write_progress(&self) -> Arc<Progress> {
        self.shared.write_progress.clone()
    }

    fn get_join_spill_progress(&self) -> Arc<Progress> {
        self.shared.join_spill_progress.clone()
    }

    fn get_aggregate_spill_progress(&self) -> Arc<Progress> {
        self.shared.agg_spill_progress.clone()
    }

    fn get_group_by_spill_progress(&self) -> Arc<Progress> {
        self.shared.group_by_spill_progress.clone()
    }

    fn get_write_progress_value(&self) -> ProgressValues {
        self.shared.write_progress.as_ref().get_values()
    }

    fn get_join_spill_progress_value(&self) -> ProgressValues {
        self.shared.join_spill_progress.as_ref().get_values()
    }

    fn get_aggregate_spill_progress_value(&self) -> ProgressValues {
        self.shared.agg_spill_progress.as_ref().get_values()
    }

    fn get_group_by_spill_progress_value(&self) -> ProgressValues {
        self.shared.group_by_spill_progress.as_ref().get_values()
    }

    fn get_result_progress(&self) -> Arc<Progress> {
        self.shared.result_progress.clone()
    }

    fn get_result_progress_value(&self) -> ProgressValues {
        self.shared.result_progress.as_ref().get_values()
    }

    fn get_status_info(&self) -> String {
        let status = self.shared.status.read();
        status.clone()
    }

    fn set_status_info(&self, info: &str) {
        // set_status_info is not called frequently, so we can use info! here.
        // make it easier to match the status to the log.
        info!("{}: {}", self.get_id(), info);
        let mut status = self.shared.status.write();
        *status = info.to_string();
    }

    fn get_data_cache_metrics(&self) -> &DataCacheMetrics {
        self.shared.get_query_cache_metrics()
    }

    fn get_partition(&self) -> Option<PartInfoPtr> {
        if let Some(part) = self.partition_queue.write().pop_front() {
            Profile::record_usize_profile(ProfileStatisticsName::ScanPartitions, 1);
            return Some(part);
        }

        None
    }

    fn get_partitions(&self, num: usize) -> Vec<PartInfoPtr> {
        let mut res = Vec::with_capacity(num);
        let mut queue_guard = self.partition_queue.write();

        for _index in 0..num {
            match queue_guard.pop_front() {
                None => {
                    break;
                }
                Some(part) => {
                    res.push(part);
                }
            };
        }

        Profile::record_usize_profile(ProfileStatisticsName::ScanPartitions, res.len());

        res
    }

    // Update the context partition pool from the pipeline builder.
    fn set_partitions(&self, partitions: Partitions) -> Result<()> {
        let mut partition_queue = self.partition_queue.write();

        partition_queue.clear();
        for part in partitions.partitions {
            partition_queue.push_back(part);
        }
        Ok(())
    }

    fn partition_num(&self) -> usize {
        self.partition_queue.read().len()
    }

    fn add_partitions_sha(&self, s: String) {
        let mut shas = self.shared.partitions_shas.write();
        shas.push(s);
    }

    fn get_partitions_shas(&self) -> Vec<String> {
        let mut sha = self.shared.partitions_shas.read().clone();
        // Sort to make sure the SHAs are stable for the same query.
        sha.sort();
        sha
    }

    fn get_cacheable(&self) -> bool {
        self.shared.cacheable.load(Ordering::Acquire)
    }

    fn set_cacheable(&self, cacheable: bool) {
        self.shared.cacheable.store(cacheable, Ordering::Release);
    }

    fn get_can_scan_from_agg_index(&self) -> bool {
        self.shared.can_scan_from_agg_index.load(Ordering::Acquire)
    }

    fn set_can_scan_from_agg_index(&self, enable: bool) {
        self.shared
            .can_scan_from_agg_index
            .store(enable, Ordering::Release);
    }

    // Need compact after write, over the threshold.
    fn get_need_compact_after_write(&self) -> bool {
        self.shared.auto_compact_after_write.load(Ordering::Acquire)
    }

    fn set_need_compact_after_write(&self, enable: bool) {
        self.shared
            .auto_compact_after_write
            .store(enable, Ordering::Release);
    }

    fn attach_query_str(&self, kind: QueryKind, query: String) {
        self.shared.attach_query_str(kind, query);
    }

    /// Get the session running query.
    fn get_query_str(&self) -> String {
        self.shared.get_query_str()
    }

    fn get_fragment_id(&self) -> usize {
        self.fragment_id.fetch_add(1, Ordering::Release)
    }

    #[async_backtrace::framed]
    async fn get_catalog(&self, catalog_name: &str) -> Result<Arc<dyn Catalog>> {
        self.shared
            .catalog_manager
            .get_catalog(
                self.get_tenant().as_str(),
                catalog_name.as_ref(),
                self.txn_mgr(),
            )
            .await
    }

    fn get_default_catalog(&self) -> Result<Arc<dyn Catalog>> {
        self.shared
            .catalog_manager
            .get_default_catalog(self.txn_mgr())
    }

    fn get_id(&self) -> String {
        self.shared.init_query_id.as_ref().read().clone()
    }

    fn get_current_catalog(&self) -> String {
        self.shared.get_current_catalog()
    }

    fn check_aborting(&self) -> Result<()> {
        self.shared.check_aborting()
    }

    fn get_error(&self) -> Option<ErrorCode> {
        self.shared.get_error()
    }

    fn push_warning(&self, warn: String) {
        self.shared.push_warning(warn)
    }

    fn get_current_database(&self) -> String {
        self.shared.get_current_database()
    }

    fn get_current_user(&self) -> Result<UserInfo> {
        self.shared.get_current_user()
    }

    fn get_current_role(&self) -> Option<RoleInfo> {
        self.shared.get_current_role()
    }
    async fn get_available_roles(&self) -> Result<Vec<RoleInfo>> {
        self.get_current_session().get_all_available_roles().await
    }

    async fn get_all_effective_roles(&self) -> Result<Vec<RoleInfo>> {
        self.get_current_session().get_all_effective_roles().await
    }

    fn get_current_session_id(&self) -> String {
        self.get_current_session().get_id()
    }

    async fn get_visibility_checker(&self) -> Result<GrantObjectVisibilityChecker> {
        self.shared.session.get_visibility_checker().await
    }

    fn get_fuse_version(&self) -> String {
        let session = self.get_current_session();
        match session.get_type() {
            SessionType::ClickHouseHttpHandler => self.clickhouse_version.clone(),
            SessionType::MySQL => self.mysql_version.clone(),
            _ => self.version.clone(),
        }
    }

    fn get_format_settings(&self) -> Result<FormatSettings> {
        let tz = self.get_settings().get_timezone()?;
        let timezone = tz.parse::<Tz>().map_err(|_| {
            ErrorCode::InvalidTimezone("Timezone has been checked and should be valid")
        })?;
        let format = FormatSettings { timezone };
        Ok(format)
    }

    fn get_tenant(&self) -> NonEmptyString {
        self.shared.get_tenant()
    }

    fn get_query_kind(&self) -> QueryKind {
        self.shared.get_query_kind()
    }

    fn get_function_context(&self) -> Result<FunctionContext> {
        let external_server_connect_timeout_secs = self
            .get_settings()
            .get_external_server_connect_timeout_secs()?;
        let external_server_request_timeout_secs = self
            .get_settings()
            .get_external_server_request_timeout_secs()?;

        let tz = self.get_settings().get_timezone()?;
        let tz = TzFactory::instance().get_by_name(&tz)?;
        let numeric_cast_option = self.get_settings().get_numeric_cast_option()?;
        let rounding_mode = numeric_cast_option.as_str() == "rounding";
        let disable_variant_check = self.get_settings().get_disable_variant_check()?;

        let query_config = &GlobalConfig::instance().query;

        Ok(FunctionContext {
            tz,
            rounding_mode,
            disable_variant_check,

            openai_api_key: query_config.openai_api_key.clone(),
            openai_api_version: query_config.openai_api_version.clone(),
            openai_api_chat_base_url: query_config.openai_api_chat_base_url.clone(),
            openai_api_embedding_base_url: query_config.openai_api_embedding_base_url.clone(),
            openai_api_embedding_model: query_config.openai_api_embedding_model.clone(),
            openai_api_completion_model: query_config.openai_api_completion_model.clone(),

            external_server_connect_timeout_secs,
            external_server_request_timeout_secs,
        })
    }

    fn get_connection_id(&self) -> String {
        self.shared.get_connection_id()
    }

    fn get_settings(&self) -> Arc<Settings> {
        if !self.query_settings.is_changed() {
            unsafe {
                self.query_settings
                    .unchecked_apply_changes(&self.shared.get_settings());
            }
        }

        self.query_settings.clone()
    }

    fn get_shared_settings(&self) -> Arc<Settings> {
        self.shared.get_settings()
    }

    fn get_cluster(&self) -> Arc<Cluster> {
        self.shared.get_cluster()
    }

    // Get all the processes list info.
    fn get_processes_info(&self) -> Vec<ProcessInfo> {
        SessionManager::instance().processes_info()
    }

    fn get_queued_queries(&self) -> Vec<ProcessInfo> {
        let queries = QueriesQueueManager::instance()
            .list()
            .iter()
            .map(|x| x.query_id.clone())
            .collect::<HashSet<_>>();

        SessionManager::instance()
            .processes_info()
            .into_iter()
            .filter(|x| match &x.current_query_id {
                None => false,
                Some(query_id) => queries.contains(query_id),
            })
            .collect::<Vec<_>>()
    }

    // Get Stage Attachment.
    fn get_stage_attachment(&self) -> Option<StageAttachment> {
        self.shared.get_stage_attachment()
    }

    fn get_last_query_id(&self, index: i32) -> String {
        self.shared.session.session_ctx.get_last_query_id(index)
    }

    fn get_query_id_history(&self) -> HashSet<String> {
        self.shared.session.session_ctx.get_query_id_history()
    }

    fn get_result_cache_key(&self, query_id: &str) -> Option<String> {
        self.shared
            .session
            .session_ctx
            .get_query_result_cache_key(query_id)
    }

    fn set_query_id_result_cache(&self, query_id: String, result_cache_key: String) {
        self.shared
            .session
            .session_ctx
            .update_query_ids_results(query_id, Some(result_cache_key))
    }

    fn get_on_error_map(&self) -> Option<Arc<DashMap<String, HashMap<u16, InputError>>>> {
        self.shared.get_on_error_map()
    }

    fn set_on_error_map(&self, map: Arc<DashMap<String, HashMap<u16, InputError>>>) {
        self.shared.set_on_error_map(map);
    }

    fn get_on_error_mode(&self) -> Option<OnErrorMode> {
        self.shared.get_on_error_mode()
    }
    fn set_on_error_mode(&self, mode: OnErrorMode) {
        self.shared.set_on_error_mode(mode)
    }

    fn get_maximum_error_per_file(&self) -> Option<HashMap<String, ErrorCode>> {
        if let Some(on_error_map) = self.get_on_error_map() {
            if on_error_map.is_empty() {
                return None;
            }
            let mut m = HashMap::<String, ErrorCode>::new();
            on_error_map
                .iter()
                .for_each(|x: RefMulti<String, HashMap<u16, InputError>>| {
                    if let Some(max_v) = x.value().iter().max_by_key(|entry| entry.1.num) {
                        m.insert(x.key().to_string(), max_v.1.err.clone());
                    }
                });
            return Some(m);
        }
        None
    }

    // Get the storage data accessor operator from the session manager.
    fn get_data_operator(&self) -> Result<DataOperator> {
        Ok(self.shared.data_operator.clone())
    }

    #[async_backtrace::framed]
    async fn get_file_format(&self, name: &str) -> Result<FileFormatParams> {
        match StageFileFormatType::from_str(name) {
            Ok(typ) => FileFormatParams::default_by_type(typ),
            Err(_) => {
                let user_mgr = UserApiProvider::instance();
                let tenant = self.get_tenant();
                Ok(user_mgr
                    .get_file_format(&tenant, name)
                    .await?
                    .file_format_params)
            }
        }
    }
    async fn get_connection(&self, name: &str) -> Result<UserDefinedConnection> {
        self.shared.get_connection(name).await
    }

    /// Fetch a Table by db and table name.
    ///
    /// It guaranteed to return a consistent result for multiple calls, in a same query.
    /// E.g.:
    /// ```sql
    /// SELECT * FROM (SELECT * FROM db.table_name) as subquery_1, (SELECT * FROM db.table_name) AS subquery_2
    /// ```
    #[async_backtrace::framed]
    async fn get_table(
        &self,
        catalog: &str,
        database: &str,
        table: &str,
    ) -> Result<Arc<dyn Table>> {
        let table = self.shared.get_table(catalog, database, table).await?;
        // the better place to do this is in the QueryContextShared::get_table_to_cache() method,
        // but there is no way to access dyn TableContext.
        let table: Arc<dyn Table> = if table.engine() == "ICEBERG" {
            let sp = get_storage_params_from_options(self, table.options()).await?;
            let mut info = table.get_table_info().to_owned();
            info.meta.storage_params = Some(sp);
            IcebergTable::try_create(info.to_owned())?.into()
        } else if table.engine() == "DELTA" {
            let sp = get_storage_params_from_options(self, table.options()).await?;
            let mut info = table.get_table_info().to_owned();
            info.meta.storage_params = Some(sp);
            DeltaTable::try_create(info.to_owned())?.into()
        } else {
            table
        };
        Ok(table)
    }

    #[async_backtrace::framed]
    async fn filter_out_copied_files(
        &self,
        catalog_name: &str,
        database_name: &str,
        table_name: &str,
        files: &[StageFileInfo],
        max_files: Option<usize>,
    ) -> Result<FilteredCopyFiles> {
        if files.is_empty() {
            info!("no files to filter");
            return Ok(FilteredCopyFiles::default());
        }

        let collect_duplicated_files = self
            .get_settings()
            .get_enable_purge_duplicated_files_in_copy()?;

        let tenant = self.get_tenant();
        let catalog = self.get_catalog(catalog_name).await?;
        let table = catalog
            .get_table(tenant.as_str(), database_name, table_name)
            .await?;
        let table_id = table.get_id();

        let mut result_size: usize = 0;
        let max_files = max_files.unwrap_or(usize::MAX);
        let batch_size = min(COPIED_FILES_FILTER_BATCH_SIZE, max_files);

        let mut files_to_copy = Vec::with_capacity(files.len());
        let mut duplicated_files = Vec::with_capacity(files.len());

        for chunk in files.chunks(batch_size) {
            let files = chunk.iter().map(|v| v.path.clone()).collect::<Vec<_>>();
            let req = GetTableCopiedFileReq { table_id, files };
            let start_request = Instant::now();
            let copied_files = catalog
                .get_table_copied_file_info(tenant.as_str(), database_name, req)
                .await?
                .file_info;

            metrics_inc_copy_filter_out_copied_files_request_milliseconds(
                Instant::now().duration_since(start_request).as_millis() as u64,
            );
            // Colored
            for file in chunk {
                if !copied_files.contains_key(&file.path) {
                    files_to_copy.push(file.clone());
                    result_size += 1;
                    if result_size == max_files {
                        return Ok(FilteredCopyFiles {
                            files_to_copy,
                            duplicated_files,
                        });
                    }
                    if result_size > COPY_MAX_FILES_PER_COMMIT {
                        return Err(ErrorCode::Internal(COPY_MAX_FILES_COMMIT_MSG));
                    }
                } else if collect_duplicated_files && duplicated_files.len() < max_files {
                    duplicated_files.push(file.path.clone());
                }
            }
        }
        Ok(FilteredCopyFiles {
            files_to_copy,
            duplicated_files,
        })
    }

    fn set_materialized_cte(
        &self,
        idx: (IndexType, IndexType),
        blocks: Arc<RwLock<Vec<DataBlock>>>,
    ) -> Result<()> {
        let mut ctes = self.shared.materialized_cte_tables.write();
        ctes.insert(idx, blocks);
        Ok(())
    }

    fn get_materialized_cte(
        &self,
        idx: (IndexType, IndexType),
    ) -> Result<Option<Arc<RwLock<Vec<DataBlock>>>>> {
        let ctes = self.shared.materialized_cte_tables.read();
        Ok(ctes.get(&idx).cloned())
    }

    fn get_materialized_ctes(&self) -> MaterializedCtesBlocks {
        self.shared.materialized_cte_tables.clone()
    }

    fn add_segment_location(&self, segment_loc: Location) -> Result<()> {
        let mut segment_locations = self.inserted_segment_locs.write();
        segment_locations.insert(segment_loc);
        Ok(())
    }

    fn clear_segment_locations(&self) -> Result<()> {
        let mut segment_locations = self.inserted_segment_locs.write();
        segment_locations.clear();
        Ok(())
    }

    fn get_segment_locations(&self) -> Result<Vec<Location>> {
        Ok(self
            .inserted_segment_locs
            .read()
            .iter()
            .cloned()
            .collect::<Vec<_>>())
    }

    fn add_file_status(&self, file_path: &str, file_status: FileStatus) -> Result<()> {
        if matches!(self.get_query_kind(), QueryKind::CopyIntoTable) {
            self.shared.copy_status.add_chunk(file_path, file_status);
        }
        Ok(())
    }

    fn get_copy_status(&self) -> Arc<CopyStatus> {
        self.shared.copy_status.clone()
    }

    fn add_merge_status(&self, merge_status: MergeStatus) {
        self.shared.merge_status.write().merge_status(merge_status)
    }

    fn get_merge_status(&self) -> Arc<RwLock<MergeStatus>> {
        self.shared.merge_status.clone()
    }

    fn get_license_key(&self) -> String {
        unsafe {
            self.get_settings()
                .get_enterprise_license()
                .unwrap_or_default()
        }
    }

    fn add_query_profiles(&self, profiles: &[PlanProfile]) {
        let mut merged_profiles = self.shared.query_profiles.write();

        for query_profile in profiles {
            match merged_profiles.entry(query_profile.id) {
                Entry::Vacant(v) => {
                    v.insert(query_profile.clone());
                }
                Entry::Occupied(mut v) => {
                    v.get_mut().merge(query_profile);
                }
            };
        }
    }

    fn get_query_profiles(&self) -> Vec<PlanProfile> {
        self.shared
            .query_profiles
            .read()
            .values()
            .cloned()
            .collect::<Vec<_>>()
    }

    fn get_queries_profile(&self) -> HashMap<String, Vec<Arc<Profile>>> {
        let mut queries_profile = SessionManager::instance().get_queries_profile();

        let exchange_profiles = DataExchangeManager::instance().get_queries_profile();

        for (query_id, profiles) in exchange_profiles {
            match queries_profile.entry(query_id) {
                Entry::Vacant(v) => {
                    v.insert(profiles);
                }
                Entry::Occupied(mut v) => {
                    v.get_mut().extend(profiles);
                }
            }
        }

        queries_profile
    }

    fn set_merge_into_join(&self, join: MergeIntoJoin) {
        let mut merge_into_join = self.shared.merge_into_join.write();
        *merge_into_join = join;
    }

    fn set_runtime_filter(&self, filters: (IndexType, RuntimeFilterInfo)) {
        let mut runtime_filters = self.shared.runtime_filters.write();
        match runtime_filters.entry(filters.0) {
            Entry::Vacant(v) => {
                v.insert(filters.1);
            }
            Entry::Occupied(mut v) => {
                for filter in filters.1.get_inlist() {
                    v.get_mut().add_inlist(filter.clone());
                }
                for filter in filters.1.get_min_max() {
                    v.get_mut().add_min_max(filter.clone());
                }
                for filter in filters.1.blooms() {
                    v.get_mut().add_bloom(filter);
                }
            }
        }
    }

    fn get_merge_into_join(&self) -> MergeIntoJoin {
        let merge_into_join = self.shared.merge_into_join.read();
        MergeIntoJoin {
            merge_into_join_type: merge_into_join.merge_into_join_type.clone(),
            is_distributed: merge_into_join.is_distributed,
            target_tbl_idx: merge_into_join.target_tbl_idx,
            catalog_info: merge_into_join.catalog_info.clone(),
            table_info: merge_into_join.table_info.clone(),
            database_name: merge_into_join.database_name.clone(),
        }
    }

    fn get_bloom_runtime_filter_with_id(&self, id: IndexType) -> Vec<(String, BinaryFuse16)> {
        let runtime_filters = self.shared.runtime_filters.read();
        match runtime_filters.get(&id) {
            Some(v) => (v.get_bloom()).clone(),
            None => vec![],
        }
    }

    fn get_merge_into_source_build_siphashkeys_with_id(
        &self,
        id: IndexType,
    ) -> Vec<(String, (Buffer<u64>, Option<Bitmap>))> {
        let runtime_filters = self.shared.runtime_filters.read();
        match runtime_filters.get(&id) {
            Some(v) => v.get_merge_into_source_build_siphashkeys(),
            None => vec![],
        }
    }

    fn get_inlist_runtime_filter_with_id(&self, id: IndexType) -> Vec<Expr<String>> {
        let runtime_filters = self.shared.runtime_filters.read();
        match runtime_filters.get(&id) {
            Some(v) => (v.get_inlist()).clone(),
            None => vec![],
        }
    }

    fn get_min_max_runtime_filter_with_id(&self, id: IndexType) -> Vec<Expr<String>> {
        let runtime_filters = self.shared.runtime_filters.read();
        match runtime_filters.get(&id) {
            Some(v) => (v.get_min_max()).clone(),
            None => vec![],
        }
    }

    fn has_bloom_runtime_filters(&self, id: usize) -> bool {
        if let Some(runtime_filter) = self.shared.runtime_filters.read().get(&id) {
            return !runtime_filter.get_bloom().is_empty();
        }
        false
    }

    fn txn_mgr(&self) -> TxnManagerRef {
        self.shared.session.session_ctx.txn_mgr()
    }

<<<<<<< HEAD
    fn set_merge_into_source_build_segments(&self, segments: MergeIntoSourceBuildSegments) {
        let mut merge_into_source_build_segments =
            self.shared.merge_into_source_build_segments.write();
        *merge_into_source_build_segments = segments;
    }

    fn get_merge_into_source_build_segments(&self) -> MergeIntoSourceBuildSegments {
        self.shared.merge_into_source_build_segments.read().clone()
=======
    fn get_read_block_thresholds(&self) -> BlockThresholds {
        *self.block_threshold.read()
    }

    fn set_read_block_thresholds(&self, thresholds: BlockThresholds) {
        *self.block_threshold.write() = thresholds;
>>>>>>> 4a55ea42
    }
}

impl TrySpawn for QueryContext {
    /// Spawns a new asynchronous task, returning a tokio::JoinHandle for it.
    /// The task will run in the current context thread_pool not the global.
    fn try_spawn<T>(&self, name: impl Into<String>, task: T) -> Result<JoinHandle<T::Output>>
    where
        T: Future + Send + 'static,
        T::Output: Send + 'static,
    {
        Ok(self.shared.try_get_runtime()?.spawn(name, task))
    }
}

impl std::fmt::Debug for QueryContext {
    fn fmt(&self, f: &mut std::fmt::Formatter<'_>) -> std::fmt::Result {
        write!(f, "{:?}", self.get_current_user())
    }
}

pub fn convert_query_log_timestamp(time: SystemTime) -> i64 {
    time.duration_since(UNIX_EPOCH)
        .unwrap_or(Duration::new(0, 0))
        .as_micros() as i64
}<|MERGE_RESOLUTION|>--- conflicted
+++ resolved
@@ -1066,7 +1066,6 @@
         self.shared.session.session_ctx.txn_mgr()
     }
 
-<<<<<<< HEAD
     fn set_merge_into_source_build_segments(&self, segments: MergeIntoSourceBuildSegments) {
         let mut merge_into_source_build_segments =
             self.shared.merge_into_source_build_segments.write();
@@ -1075,14 +1074,14 @@
 
     fn get_merge_into_source_build_segments(&self) -> MergeIntoSourceBuildSegments {
         self.shared.merge_into_source_build_segments.read().clone()
-=======
+    }
+
     fn get_read_block_thresholds(&self) -> BlockThresholds {
         *self.block_threshold.read()
     }
 
     fn set_read_block_thresholds(&self, thresholds: BlockThresholds) {
         *self.block_threshold.write() = thresholds;
->>>>>>> 4a55ea42
     }
 }
 
