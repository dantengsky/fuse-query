--- conflicted
+++ resolved
@@ -33,16 +33,11 @@
 
 use crate::interpreters::common::build_update_stream_meta_seq;
 use crate::interpreters::common::check_deduplicate_label;
-<<<<<<< HEAD
-use crate::interpreters::common::hook_compact;
-use crate::interpreters::common::hook_refresh_agg_index;
-use crate::interpreters::common::CompactHookTraceCtx;
-use crate::interpreters::common::CompactTargetTableDescription;
-use crate::interpreters::common::RefreshAggIndexDesc;
-=======
+use crate::interpreters::hook::hook_compact;
 use crate::interpreters::hook::hook_refresh;
+use crate::interpreters::hook::CompactHookTraceCtx;
+use crate::interpreters::hook::CompactTargetTableDescription;
 use crate::interpreters::hook::RefreshDesc;
->>>>>>> 629ee7ba
 use crate::interpreters::Interpreter;
 use crate::interpreters::InterpreterPtr;
 use crate::pipelines::processors::transforms::TransformRuntimeCastSchema;
@@ -257,7 +252,6 @@
                     None,
                 )?;
 
-<<<<<<< HEAD
                 // Compact if 'enable_recluster_after_write' on.
                 {
                     let compact_target = CompactTargetTableDescription {
@@ -281,10 +275,7 @@
                     .await;
                 }
 
-                let refresh_agg_index_desc = RefreshAggIndexDesc {
-=======
                 let refresh_desc = RefreshDesc {
->>>>>>> 629ee7ba
                     catalog: self.plan.catalog.clone(),
                     database: self.plan.database.clone(),
                     table: self.plan.table.clone(),
@@ -313,7 +304,6 @@
             append_mode,
         )?;
 
-<<<<<<< HEAD
         // Compact if 'enable_recluster_after_write' on.
         {
             let compact_target = CompactTargetTableDescription {
@@ -337,10 +327,7 @@
             .await;
         }
 
-        let refresh_agg_index_desc = RefreshAggIndexDesc {
-=======
         let refresh_desc = RefreshDesc {
->>>>>>> 629ee7ba
             catalog: self.plan.catalog.clone(),
             database: self.plan.database.clone(),
             table: self.plan.table.clone(),
