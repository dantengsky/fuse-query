--- conflicted
+++ resolved
@@ -34,16 +34,11 @@
 use common_sql::plans::OptimizeTablePlan;
 use common_sql::plans::Plan;
 use common_sql::plans::Replace;
-<<<<<<< HEAD
 use common_sql::ColumnBinding;
 use common_storages_factory::Table;
 use common_storages_fuse::FuseTable;
 use storages_common_table_meta::meta::TableSnapshot;
 use tracing::error;
-=======
-use common_sql::NameResolutionContext;
-use tracing::info;
->>>>>>> 292352f9
 
 use crate::interpreters::common::check_deduplicate_label;
 use crate::interpreters::interpreter_copy::CopyInterpreter;
@@ -51,13 +46,6 @@
 use crate::interpreters::InterpreterPtr;
 use crate::interpreters::OptimizeTableInterpreter;
 use crate::interpreters::SelectInterpreter;
-<<<<<<< HEAD
-=======
-use crate::pipelines::builders::build_fill_missing_columns_pipeline;
-use crate::pipelines::executor::ExecutorSettings;
-use crate::pipelines::executor::PipelineCompleteExecutor;
-use crate::pipelines::processors::TransformCastSchema;
->>>>>>> 292352f9
 use crate::pipelines::PipelineBuildResult;
 use crate::schedulers::build_query_pipeline_without_render_result_set;
 use crate::sessions::QueryContext;
@@ -105,7 +93,6 @@
             .ctx
             .get_table(&plan.catalog, &plan.database, &plan.table)
             .await?;
-<<<<<<< HEAD
         let schema = table.schema();
         let mut on_conflicts = Vec::with_capacity(plan.on_conflict_fields.len());
         for f in &plan.on_conflict_fields {
@@ -122,17 +109,6 @@
                 table_field: f.clone(),
                 field_index,
             })
-=======
-
-        let has_cluster_key = !table.cluster_keys(self.ctx.clone()).is_empty();
-
-        let mut pipeline = self
-            .connect_input_source(self.ctx.clone(), &self.plan.source, self.plan.schema())
-            .await?;
-
-        if pipeline.main_pipeline.is_empty() {
-            return Ok(pipeline);
->>>>>>> 292352f9
         }
         let fuse_table =
             table
@@ -155,7 +131,6 @@
         let (mut root, select_ctx) = self
             .connect_input_source(self.ctx.clone(), &self.plan.source, self.plan.schema())
             .await?;
-<<<<<<< HEAD
         root = Box::new(PhysicalPlan::Deduplicate(Deduplicate {
             input: root,
             on_conflicts: on_conflicts.clone(),
@@ -184,68 +159,6 @@
             },
         )));
         Ok(root)
-=======
-
-        if !pipeline.main_pipeline.is_empty()
-            && has_cluster_key
-            && self.ctx.get_settings().get_enable_auto_reclustering()?
-        {
-            let ctx = self.ctx.clone();
-            let catalog = self.plan.catalog.clone();
-            let database = self.plan.database.to_string();
-            let table = self.plan.table.to_string();
-            pipeline.main_pipeline.set_on_finished(|err| {
-                    if err.is_none() {
-                        info!("execute replace into finished successfully. running table optimization job.");
-                         match  GlobalIORuntime::instance().block_on({
-                             async move {
-                                 ctx.evict_table_from_cache(&catalog, &database, &table)?;
-                                 let optimize_interpreter = OptimizeTableInterpreter::try_create(ctx.clone(),
-                                 OptimizeTablePlan {
-                                     catalog,
-                                     database,
-                                     table,
-                                     action: OptimizeTableAction::CompactBlocks,
-                                     limit: None,
-                                 }
-                                 )?;
-
-                                 let mut build_res = optimize_interpreter.execute2().await?;
-
-                                 if build_res.main_pipeline.is_empty() {
-                                     return Ok(());
-                                 }
-
-                                 let settings = ctx.get_settings();
-                                 let query_id = ctx.get_id();
-                                 build_res.set_max_threads(settings.get_max_threads()? as usize);
-                                 let settings = ExecutorSettings::try_create(&settings, query_id)?;
-
-                                 if build_res.main_pipeline.is_complete_pipeline()? {
-                                     let mut pipelines = build_res.sources_pipelines;
-                                     pipelines.push(build_res.main_pipeline);
-
-                                     let complete_executor = PipelineCompleteExecutor::from_pipelines(pipelines, settings)?;
-
-                                     ctx.set_executor(complete_executor.get_inner())?;
-                                     complete_executor.execute()?;
-                                 }
-                                 Ok(())
-                             }
-                         }) {
-                            Ok(_) => {
-                                info!("execute replace into finished successfully. table optimization job finished.");
-                            }
-                            Err(e) => { info!("execute replace into finished successfully. table optimization job failed. {:?}", e)}
-                        }
-
-                        return Ok(());
-                    }
-                    Ok(())
-                });
-        }
-        Ok(pipeline)
->>>>>>> 292352f9
     }
     fn check_on_conflicts(&self) -> Result<()> {
         if self.plan.on_conflict_fields.is_empty() {
