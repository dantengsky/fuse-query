--- conflicted
+++ resolved
@@ -338,11 +338,8 @@
             merge_meta,
             deduplicated_label: None,
             plan_id: u32::MAX,
-<<<<<<< HEAD
             base_snapshot_timestamp,
-=======
             recluster_info: None,
->>>>>>> 734cb41d
         }));
         plan.adjust_plan_id(&mut 0);
         Ok(plan)
