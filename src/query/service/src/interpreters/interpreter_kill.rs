--- conflicted
+++ resolved
@@ -48,16 +48,10 @@
                 Ok(PipelineBuildResult::create())
             }
             Some(kill_session) => {
-<<<<<<< HEAD
-                kill_session.force_kill_query();
-                Ok(PipelineBuildResult::create())
-=======
                 kill_session.force_kill_query(ErrorCode::AbortedQuery(
                     "Aborted query, because the server is shutting down or the query was killed",
                 ));
-                let schema = Arc::new(DataSchema::empty());
-                Ok(Box::pin(DataBlockStream::create(schema, None, vec![])))
->>>>>>> c3abc4ad
+                Ok(PipelineBuildResult::create())
             }
         }
     }
