--- conflicted
+++ resolved
@@ -62,11 +62,7 @@
         let resp = meta_api.grant_share_object(req).await?;
 
         save_share_spec(
-<<<<<<< HEAD
-            self.ctx.get_tenant().name(),
-=======
-            &self.ctx.get_tenant().tenant_name().to_string(),
->>>>>>> e8f88e71
+            self.ctx.get_tenant().tenant_name(),
             self.ctx.get_data_operator()?.operator(),
             resp.spec_vec,
             Some(vec![resp.share_table_info]),
