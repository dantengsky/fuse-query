// Copyright 2021 Datafuse Labs
//
// Licensed under the Apache License, Version 2.0 (the "License");
// you may not use this file except in compliance with the License.
// You may obtain a copy of the License at
//
//     http://www.apache.org/licenses/LICENSE-2.0
//
// Unless required by applicable law or agreed to in writing, software
// distributed under the License is distributed on an "AS IS" BASIS,
// WITHOUT WARRANTIES OR CONDITIONS OF ANY KIND, either express or implied.
// See the License for the specific language governing permissions and
// limitations under the License.

use std::collections::BTreeMap;
use std::sync::Arc;

use databend_common_catalog::lock::LockTableOption;
use databend_common_catalog::plan::Filters;
use databend_common_catalog::plan::PartInfoType;
use databend_common_catalog::plan::Partitions;
use databend_common_catalog::table::TableExt;
use databend_common_exception::ErrorCode;
use databend_common_exception::Result;
use databend_common_expression::types::DataType;
use databend_common_expression::types::NumberDataType;
use databend_common_expression::FieldIndex;
use databend_common_expression::RemoteExpr;
use databend_common_expression::ROW_ID_COLUMN_ID;
use databend_common_expression::ROW_ID_COL_NAME;
use databend_common_functions::BUILTIN_FUNCTIONS;
use databend_common_license::license::Feature::ComputedColumn;
use databend_common_license::license_manager::get_license_manager;
use databend_common_meta_app::schema::TableInfo;
use databend_common_sql::binder::ColumnBindingBuilder;
use databend_common_sql::executor::physical_plans::CommitSink;
use databend_common_sql::executor::physical_plans::Exchange;
use databend_common_sql::executor::physical_plans::FragmentKind;
use databend_common_sql::executor::physical_plans::MutationKind;
use databend_common_sql::executor::physical_plans::UpdateSource;
use databend_common_sql::executor::PhysicalPlan;
use databend_common_sql::Visibility;
use databend_common_storages_factory::Table;
use databend_common_storages_fuse::FuseTable;
use databend_storages_common_table_meta::meta::TableSnapshot;
use log::debug;

use crate::interpreters::common::check_deduplicate_label;
use crate::interpreters::common::create_push_down_filters;
use crate::interpreters::interpreter_delete::subquery_filter;
use crate::interpreters::HookOperator;
use crate::interpreters::Interpreter;
use crate::pipelines::PipelineBuildResult;
use crate::schedulers::build_query_pipeline_without_render_result_set;
use crate::sessions::QueryContext;
use crate::sessions::TableContext;
use crate::sql::plans::UpdatePlan;

/// interprets UpdatePlan
pub struct UpdateInterpreter {
    ctx: Arc<QueryContext>,
    plan: UpdatePlan,
}

impl UpdateInterpreter {
    /// Create the UpdateInterpreter from UpdatePlan
    pub fn try_create(ctx: Arc<QueryContext>, plan: UpdatePlan) -> Result<Self> {
        Ok(UpdateInterpreter { ctx, plan })
    }
}

#[async_trait::async_trait]
impl Interpreter for UpdateInterpreter {
    /// Get the name of current interpreter
    fn name(&self) -> &str {
        "UpdateInterpreter"
    }

    fn is_ddl(&self) -> bool {
        false
    }

    #[fastrace::trace]
    #[async_backtrace::framed]
    async fn execute2(&self) -> Result<PipelineBuildResult> {
        debug!("ctx.id" = self.ctx.get_id().as_str(); "update_interpreter_execute");

        if check_deduplicate_label(self.ctx.clone()).await? {
            return Ok(PipelineBuildResult::create());
        }

        let catalog_name = self.plan.catalog.as_str();
        let db_name = self.plan.database.as_str();
        let tbl_name = self.plan.table.as_str();

        // build physical plan.
        let physical_plan: Option<PhysicalPlan> = self.get_physical_plan().await?;

        // build pipeline.
        let mut build_res = PipelineBuildResult::create();
        if let Some(physical_plan) = physical_plan {
            build_res =
                build_query_pipeline_without_render_result_set(&self.ctx, &physical_plan).await?;
            {
                let hook_operator = HookOperator::create(
                    self.ctx.clone(),
                    catalog_name.to_string(),
                    db_name.to_string(),
                    tbl_name.to_string(),
                    MutationKind::Update,
                    // table lock has been added, no need to check.
                    LockTableOption::NoLock,
                );
                hook_operator
                    .execute_refresh(&mut build_res.main_pipeline)
                    .await;
            }
        }

        build_res
            .main_pipeline
            .add_lock_guard(self.plan.lock_guard.clone());
        Ok(build_res)
    }
}

impl UpdateInterpreter {
    pub async fn get_physical_plan(&self) -> Result<Option<PhysicalPlan>> {
        let catalog_name = self.plan.catalog.as_str();
        let db_name = self.plan.database.as_str();
        let tbl_name = self.plan.table.as_str();
        let tbl = self.ctx.get_table(catalog_name, db_name, tbl_name).await?;
        // check mutability
        tbl.check_mutable()?;

        let selection = if let Some(subquery_desc) = &self.plan.subquery_desc {
            let support_row_id = tbl.supported_internal_column(ROW_ID_COLUMN_ID);
            if !support_row_id {
                return Err(ErrorCode::from_string(format!(
                    "Update with subquery is not supported for the table '{}', which lacks row_id support.",
                    tbl.name(),
                )));
            }
            let table_index = self
                .plan
                .metadata
                .read()
                .get_table_index(Some(self.plan.database.as_str()), self.plan.table.as_str());
            let row_id_column_binding = ColumnBindingBuilder::new(
                ROW_ID_COL_NAME.to_string(),
                subquery_desc.index,
                Box::new(DataType::Number(NumberDataType::UInt64)),
                Visibility::InVisible,
            )
            .database_name(Some(self.plan.database.clone()))
            .table_name(Some(self.plan.table.clone()))
            .table_index(table_index)
            .build();
            let filter = subquery_filter(
                self.ctx.clone(),
                self.plan.metadata.clone(),
                &row_id_column_binding,
                subquery_desc,
            )
            .await?;
            Some(filter)
        } else {
            self.plan.selection.clone()
        };

        let (mut filters, col_indices) = if let Some(scalar) = selection {
            // prepare the filter expression
            let filters = create_push_down_filters(&scalar)?;

            let expr = filters.filter.as_expr(&BUILTIN_FUNCTIONS);
            if !expr.is_deterministic(&BUILTIN_FUNCTIONS) {
                return Err(ErrorCode::Unimplemented(
                    "Update must have deterministic predicate",
                ));
            }

            let mut used_columns = scalar.used_columns().clone();
            let col_indices: Vec<usize> = if let Some(subquery_desc) = &self.plan.subquery_desc {
                // add scalar.used_columns() but ignore _row_id index
                let mut col_indices = subquery_desc.outer_columns.clone();
                used_columns.remove(&subquery_desc.index);
                col_indices.extend(used_columns.iter());
                col_indices.into_iter().collect()
            } else {
                used_columns.into_iter().collect()
            };
            (Some(filters), col_indices)
        } else {
            (None, vec![])
        };

        let update_list = self.plan.generate_update_list(
            self.ctx.clone(),
            tbl.schema_with_stream().into(),
            col_indices.clone(),
        )?;

        let computed_list = self
            .plan
            .generate_stored_computed_list(self.ctx.clone(), Arc::new(tbl.schema().into()))?;

        if !computed_list.is_empty() {
            let license_manager = get_license_manager();
            license_manager
                .manager
                .check_enterprise_enabled(self.ctx.get_license_key(), ComputedColumn)?;
        }

        let fuse_table = tbl.as_any().downcast_ref::<FuseTable>().ok_or_else(|| {
            ErrorCode::Unimplemented(format!(
                "table {}, engine type {}, does not support UPDATE",
                tbl.name(),
                tbl.get_table_info().engine(),
            ))
        })?;

        let query_row_id_col = self.plan.subquery_desc.is_some();
        if let Some(snapshot) = fuse_table
            .fast_update(
                self.ctx.clone(),
                &mut filters,
                col_indices.clone(),
                query_row_id_col,
            )
            .await?
        {
            let partitions = fuse_table
                .mutation_read_partitions(
                    self.ctx.clone(),
                    snapshot.clone(),
                    col_indices.clone(),
                    filters.clone(),
                    false,
                    false,
                )
                .await?;

            let is_distributed = !self.ctx.get_cluster().is_empty();
            let physical_plan = build_update_physical_plan(
                filters,
                update_list,
                computed_list,
                partitions,
                fuse_table.get_table_info().clone(),
                col_indices,
                snapshot,
                query_row_id_col,
                is_distributed,
                self.ctx.clone(),
            )?;
            return Ok(Some(physical_plan));
        }
        Ok(None)
    }
<<<<<<< HEAD
    #[allow(clippy::too_many_arguments)]
    pub fn build_physical_plan(
        filters: Option<Filters>,
        update_list: Vec<(FieldIndex, RemoteExpr<String>)>,
        computed_list: BTreeMap<FieldIndex, RemoteExpr<String>>,
        partitions: Partitions,
        table_info: TableInfo,
        col_indices: Vec<usize>,
        snapshot: Arc<TableSnapshot>,
        query_row_id_col: bool,
        is_distributed: bool,
        ctx: Arc<QueryContext>,
    ) -> Result<PhysicalPlan> {
        let table_meta_timestamps =
            ctx.get_table_meta_timestamps(table_info.ident.table_id, Some(snapshot.clone()))?;
        let merge_meta = partitions.partitions_type() == PartInfoType::LazyLevel;
        let mut root = PhysicalPlan::UpdateSource(Box::new(UpdateSource {
            parts: partitions,
            filters,
            table_info: table_info.clone(),
            col_indices,
            query_row_id_col,
            update_list,
            computed_list,
            plan_id: u32::MAX,
            table_meta_timestamps,
        }));
=======
}
>>>>>>> 7e6a9bfb

#[allow(clippy::too_many_arguments)]
pub fn build_update_physical_plan(
    filters: Option<Filters>,
    update_list: Vec<(FieldIndex, RemoteExpr<String>)>,
    computed_list: BTreeMap<FieldIndex, RemoteExpr<String>>,
    partitions: Partitions,
    table_info: TableInfo,
    col_indices: Vec<usize>,
    snapshot: Arc<TableSnapshot>,
    query_row_id_col: bool,
    is_distributed: bool,
    ctx: Arc<QueryContext>,
) -> Result<PhysicalPlan> {
    let merge_meta = partitions.partitions_type() == PartInfoType::LazyLevel;
    let mut root = PhysicalPlan::UpdateSource(Box::new(UpdateSource {
        parts: partitions,
        filters,
        table_info: table_info.clone(),
        col_indices,
        query_row_id_col,
        update_list,
        computed_list,
        plan_id: u32::MAX,
    }));

    if is_distributed {
        root = PhysicalPlan::Exchange(Exchange {
            plan_id: 0,
            input: Box::new(root),
<<<<<<< HEAD
            snapshot: Some(snapshot),
            table_info,
            mutation_kind: MutationKind::Update,
            update_stream_meta: vec![],
            merge_meta,
            deduplicated_label: unsafe { ctx.get_settings().get_deduplicate_label()? },
            plan_id: u32::MAX,
            table_meta_timestamps,
            recluster_info: None,
        }));
        plan.adjust_plan_id(&mut 0);
        Ok(plan)
=======
            kind: FragmentKind::Merge,
            keys: vec![],
            allow_adjust_parallelism: true,
            ignore_exchange: false,
        });
>>>>>>> 7e6a9bfb
    }
    let mut plan = PhysicalPlan::CommitSink(Box::new(CommitSink {
        input: Box::new(root),
        snapshot: Some(snapshot),
        table_info,
        mutation_kind: MutationKind::Update,
        update_stream_meta: vec![],
        merge_meta,
        deduplicated_label: unsafe { ctx.get_settings().get_deduplicate_label()? },
        plan_id: u32::MAX,
        recluster_info: None,
    }));
    plan.adjust_plan_id(&mut 0);
    Ok(plan)
}<|MERGE_RESOLUTION|>--- conflicted
+++ resolved
@@ -257,7 +257,6 @@
         }
         Ok(None)
     }
-<<<<<<< HEAD
     #[allow(clippy::too_many_arguments)]
     pub fn build_physical_plan(
         filters: Option<Filters>,
@@ -285,40 +284,19 @@
             plan_id: u32::MAX,
             table_meta_timestamps,
         }));
-=======
-}
->>>>>>> 7e6a9bfb
-
-#[allow(clippy::too_many_arguments)]
-pub fn build_update_physical_plan(
-    filters: Option<Filters>,
-    update_list: Vec<(FieldIndex, RemoteExpr<String>)>,
-    computed_list: BTreeMap<FieldIndex, RemoteExpr<String>>,
-    partitions: Partitions,
-    table_info: TableInfo,
-    col_indices: Vec<usize>,
-    snapshot: Arc<TableSnapshot>,
-    query_row_id_col: bool,
-    is_distributed: bool,
-    ctx: Arc<QueryContext>,
-) -> Result<PhysicalPlan> {
-    let merge_meta = partitions.partitions_type() == PartInfoType::LazyLevel;
-    let mut root = PhysicalPlan::UpdateSource(Box::new(UpdateSource {
-        parts: partitions,
-        filters,
-        table_info: table_info.clone(),
-        col_indices,
-        query_row_id_col,
-        update_list,
-        computed_list,
-        plan_id: u32::MAX,
-    }));
-
-    if is_distributed {
-        root = PhysicalPlan::Exchange(Exchange {
-            plan_id: 0,
+
+        if is_distributed {
+            root = PhysicalPlan::Exchange(Exchange {
+                plan_id: 0,
+                input: Box::new(root),
+                kind: FragmentKind::Merge,
+                keys: vec![],
+                allow_adjust_parallelism: true,
+                ignore_exchange: false,
+            });
+        }
+        let mut plan = PhysicalPlan::CommitSink(Box::new(CommitSink {
             input: Box::new(root),
-<<<<<<< HEAD
             snapshot: Some(snapshot),
             table_info,
             mutation_kind: MutationKind::Update,
@@ -331,25 +309,5 @@
         }));
         plan.adjust_plan_id(&mut 0);
         Ok(plan)
-=======
-            kind: FragmentKind::Merge,
-            keys: vec![],
-            allow_adjust_parallelism: true,
-            ignore_exchange: false,
-        });
->>>>>>> 7e6a9bfb
-    }
-    let mut plan = PhysicalPlan::CommitSink(Box::new(CommitSink {
-        input: Box::new(root),
-        snapshot: Some(snapshot),
-        table_info,
-        mutation_kind: MutationKind::Update,
-        update_stream_meta: vec![],
-        merge_meta,
-        deduplicated_label: unsafe { ctx.get_settings().get_deduplicate_label()? },
-        plan_id: u32::MAX,
-        recluster_info: None,
-    }));
-    plan.adjust_plan_id(&mut 0);
-    Ok(plan)
+    }
 }