// Copyright 2022 Datafuse Labs.
//
// Licensed under the Apache License, Version 2.0 (the "License");
// you may not use this file except in compliance with the License.
// You may obtain a copy of the License at
//
//     http://www.apache.org/licenses/LICENSE-2.0
//
// Unless required by applicable law or agreed to in writing, software
// distributed under the License is distributed on an "AS IS" BASIS,
// WITHOUT WARRANTIES OR CONDITIONS OF ANY KIND, either express or implied.
// See the License for the specific language governing permissions and
// limitations under the License.

use std::collections::HashMap;

use common_base::base::tokio;
<<<<<<< HEAD
use common_config::Setting;
use common_exception::Result;
=======
use common_config::Config;
>>>>>>> 18514ef1
use databend_query::auth::AuthMgr;
use databend_query::servers::http::middleware::HTTPSessionEndpoint;
use databend_query::servers::http::middleware::HTTPSessionMiddleware;
use databend_query::servers::http::v1::clickhouse_router;
use databend_query::servers::HttpHandlerKind;
use http::Uri;
use poem::error::Result as PoemResult;
use poem::http::Method;
use poem::http::StatusCode;
use poem::web::headers::Authorization;
use poem::Body;
use poem::Endpoint;
use poem::EndpointExt;
use poem::Request;
use poem::Route;
use pretty_assertions::assert_eq;

use crate::tests::ConfigBuilder;
use crate::tests::TestGlobalServices;

macro_rules! assert_error {
    ($body:expr, $msg:expr$(,)?) => {{
        assert!($body.contains($msg), "{}", $body);
    }};
}

macro_rules! assert_ok {
    ($status:expr, $body:expr) => {{
        assert_eq!($status, StatusCode::OK, "{}: {}", $status, $body);
    }};
}

#[tokio::test(flavor = "multi_thread")]
async fn test_select() -> PoemResult<()> {
    let config = ConfigBuilder::create().build();
    let _guard = TestGlobalServices::setup(config.clone()).await.unwrap();
    let server = Server::new(&config).await;

    {
        let (status, body) = server.get("bad sql").await;
        assert_eq!(status, StatusCode::BAD_REQUEST);
        assert_error!(body, "Code: 1005");
    }

    {
        let (status, body) = server.post("", "bad sql").await;
        assert_eq!(status, StatusCode::BAD_REQUEST);
        assert_error!(body, "Code: 1005");
    }

    {
        let (status, body) = server.get("select 1").await;
        assert_eq!(status, StatusCode::OK);
        assert_eq!(&body, "1\n");
    }

    {
        let (status, body) = server.post("", "select 1").await;
        assert_eq!(status, StatusCode::OK);
        assert_eq!(&body, "1\n");
    }

    {
        let (status, body) = server.post("select 1", "").await;
        assert_eq!(status, StatusCode::OK);
        assert_eq!(&body, "1\n");
    }

    {
        // basic tsv format
        let (status, body) = server
            .get(r#"select number, 'a' from numbers(2) order by number"#)
            .await;
        assert_eq!(status, StatusCode::OK);
        assert_eq!(&body, "0\ta\n1\ta\n");
    }
    Ok(())
}

#[tokio::test(flavor = "multi_thread")]
async fn test_insert_values() -> PoemResult<()> {
    let config = ConfigBuilder::create().build();
    let _guard = TestGlobalServices::setup(config.clone()).await.unwrap();
    let server = Server::new(&config).await;
    {
        let (status, body) = server.post("create table t1(a int, b string)", "").await;
        assert_eq!(status, StatusCode::OK);
        assert_error!(body, "");
    }

    {
        let (status, body) = server
            .post("insert into table t1 values (0, 'a'), (1, 'b')", "")
            .await;
        assert_eq!(status, StatusCode::OK);
        assert_error!(body, "");
    }

    {
        // basic tsv format
        let (status, body) = server.get(r#"select * from t1"#).await;
        assert_eq!(status, StatusCode::OK);
        assert_eq!(&body, "0\ta\n1\tb\n");
    }
    Ok(())
}

#[tokio::test(flavor = "multi_thread")]
async fn test_output_formats() -> PoemResult<()> {
    let config = ConfigBuilder::create().build();
    let _guard = TestGlobalServices::setup(config.clone()).await.unwrap();
    let server = Server::new(&config).await;
    {
        let (status, body) = server
            .post("create table t1(a int, b string null)", "")
            .await;
        assert_ok!(status, body);
    }

    {
        let (status, body) = server
            .post(
                "insert into table t1(a, b) format values",
                "(0, 'a'), (1, 'b')",
            )
            .await;
        assert_ok!(status, body);
        assert_error!(body, "");
    }

    let cases = [
        ("CSV", "0,\"a\"\n1,\"b\"\n"),
        ("TSV", "0\ta\n1\tb\n"),
        ("TSVWithNames", "a\tb\n0\ta\n1\tb\n"),
        (
            "TSVWithNamesAndTypes",
            "a\tb\nInt32\tString NULL\n0\ta\n1\tb\n",
        ),
    ];

    for (fmt, exp) in cases {
        let sql = format!(r#"select * from t1 order by a format {}"#, fmt);
        let (status, body) = server.get(&sql).await;
        assert_ok!(status, body);
        assert_eq!(&body, exp);
    }
    Ok(())
}

#[tokio::test(flavor = "multi_thread")]
async fn test_output_format_compress() -> PoemResult<()> {
    let config = ConfigBuilder::create().build();
    let _guard = TestGlobalServices::setup(config.clone()).await.unwrap();
    let server = Server::new(&config).await;
    let sql = "select 1 format TabSeparated";
    let (status, body) = server
        .get_response_bytes(
            QueryBuilder::new("")
                .compress(true)
                .body(sql.to_string())
                .build(),
        )
        .await;
    let body = hex::encode_upper(body);
    assert_ok!(status, body);
    let exp = "DE79CF087FB635049DB816DF195B016B820C0000000200000020310A";
    assert_eq!(&body, exp);
    Ok(())
}

#[tokio::test(flavor = "multi_thread")]
async fn test_insert_format_values() -> PoemResult<()> {
    let config = ConfigBuilder::create().build();
    let _guard = TestGlobalServices::setup(config.clone()).await.unwrap();
    let server = Server::new(&config).await;
    {
        let (status, body) = server.post("create table t1(a int, b string)", "").await;
        assert_eq!(status, StatusCode::OK);
        assert_error!(body, "");
    }

    {
        let (status, body) = server
            .post("insert into table t1 format values", "(0, 'a'), (1, 'b')")
            .await;
        assert_ok!(status, body);
        assert_error!(body, "");
    }

    {
        // basic tsv format
        let (status, body) = server.get(r#"select * from t1"#).await;
        assert_eq!(status, StatusCode::OK, "{} {}", status, body);
        assert_eq!(&body, "0\ta\n1\tb\n");
    }
    Ok(())
}

#[tokio::test(flavor = "multi_thread")]
async fn test_insert_format_ndjson() -> PoemResult<()> {
    let config = ConfigBuilder::create().build();
    let _guard = TestGlobalServices::setup(config.clone()).await.unwrap();

    let server = Server::new(&config).await;
    {
        let (status, body) = server
            .post("create table t1(a int, b string null)", "")
            .await;
        assert_ok!(status, body);
    }

    {
        let jsons = vec![r#"{"a": 0, "b": "a"}"#, r#"{"a": 1, "b": "b"}"#];
        let body = jsons.join("\n");
        let (status, body) = server
            .post("insert into table t1 format JSONEachRow", &body)
            .await;
        assert_ok!(status, body);
    }

    {
        let (status, body) = server.get(r#"select * from t1 order by a"#).await;
        assert_ok!(status, body);
        assert_eq!(&body, "0\ta\n1\tb\n");
    }

    {
        let jsons = vec![r#"{"a": 2}"#];
        let body = jsons.join("\n");
        let (status, body) = server
            .post("insert into table t1 format JSONEachRow", &body)
            .await;
        assert_ok!(status, body);
    }

    {
        let (status, body) = server.get(r#"select * from t1 order by a"#).await;
        assert_ok!(status, body);
        assert_eq!(&body, "0\ta\n1\tb\n2\t\\N\n");
    }

    {
        let jsons = vec![r#"{"b": 0}"#];
        let body = jsons.join("\n");
        let (status, body) = server
            .post("insert into table t1 format JSONEachRow", &body)
            .await;
        assert_eq!(status, StatusCode::INTERNAL_SERVER_ERROR);
        assert_error!(body, "column=a");
    }
    Ok(())
}

#[tokio::test(flavor = "multi_thread")]
async fn test_settings() -> PoemResult<()> {
    let config = ConfigBuilder::create().build();
    let _guard = TestGlobalServices::setup(config.clone()).await.unwrap();
    let server = Server::new(&config).await;

    // unknown setting
    {
        let sql = "select value from system.settings where name = 'max_block_size'";
        let (status, _body) = server
            .get_response(
                QueryBuilder::new(sql)
                    .settings(HashMap::from([("a".to_string(), "1".to_string())]))
                    .build(),
            )
            .await;

        assert_eq!(status, StatusCode::OK);
    }

    {
        let sql = "select value from system.settings where name = 'max_block_size'";
        let (status, body) = server
            .get_response(
                QueryBuilder::new(sql)
                    .settings(HashMap::from([(
                        "max_block_size".to_string(),
                        "1000".to_string(),
                    )]))
                    .build(),
            )
            .await;
        assert_eq!(status, StatusCode::OK);
        assert_eq!(&body, "1000\n");
    }

    {
        let sql = "select value from system.settings where name = 'max_block_size' or name = 'enable_async_insert' order by value";
        let (status, body) = server
            .get_response(
                QueryBuilder::new(sql)
                    .settings(HashMap::from([
                        ("max_block_size".to_string(), "1000".to_string()),
                        ("enable_async_insert".to_string(), "1".to_string()),
                    ]))
                    .build(),
            )
            .await;
        assert_eq!(status, StatusCode::OK);
        assert_eq!(&body, "1\n1000\n");
    }

    Ok(())
}

#[tokio::test(flavor = "multi_thread")]
async fn test_multi_partition() -> PoemResult<()> {
    let config = ConfigBuilder::create().build();
    let _guard = TestGlobalServices::setup(config.clone()).await.unwrap();
    let server = Server::new(&config).await;
    {
        let sql = "create table tb2(id int, c1 varchar) Engine=Fuse;";
        let (status, body) = server.get(sql).await;
        assert_ok!(status, body);
        assert_eq!(&body, "");
    }
    {
        for _ in 0..3 {
            let sql = "insert into tb2 format values ";
            let data = "(1, 'mysql'),(2,'databend')";
            let (status, body) = server.post(sql, data).await;
            assert_ok!(status, body);
            assert_eq!(&body, "");
        }
    }
    {
        let sql = "select * from tb2 format tsv;";
        let (status, body) = server.get(sql).await;
        assert_ok!(status, body);
        assert_eq!(
            &body,
            "1\tmysql\n2\tdatabend\n1\tmysql\n2\tdatabend\n1\tmysql\n2\tdatabend\n"
        );
    }

    Ok(())
}

struct QueryBuilder {
    sql: String,
    body: Option<Body>,
    settings: HashMap<String, String>,
    compress: bool,
}

impl QueryBuilder {
    pub fn new(sql: &str) -> Self {
        QueryBuilder {
            sql: sql.to_string(),
            body: None,
            settings: HashMap::new(),
            compress: false,
        }
    }

    pub fn body(self, body: impl Into<Body>) -> Self {
        Self {
            body: Some(body.into()),
            ..self
        }
    }

    pub fn compress(self, compress: bool) -> Self {
        Self { compress, ..self }
    }

    pub fn settings(self, settings: HashMap<String, String>) -> Self {
        Self { settings, ..self }
    }

    pub fn build(self) -> Request {
        let mut uri = url::form_urlencoded::Serializer::new(String::new());
        uri.append_pair("query", &self.sql);
        if self.compress {
            uri.append_pair("compress", "1");
        }
        for (k, v) in self.settings.iter() {
            uri.append_pair(k, v);
        }
        let uri = uri.finish();

        let uri = "/?".to_string() + &uri;
        let uri = uri.parse::<Uri>().unwrap();
        let (method, body) = match self.body {
            None => (Method::GET, Body::empty()),
            Some(body) => (Method::POST, body),
        };

        let basic = Authorization::basic("root", "");
        Request::builder()
            .uri(uri)
            .method(method)
            .typed_header(basic)
            .body(body)
    }
}

struct Server {
    endpoint: HTTPSessionEndpoint<Route>,
}

impl Server {
<<<<<<< HEAD
    pub async fn new(config: &Setting) -> Result<Self> {
=======
    pub async fn new(config: &Config) -> Self {
>>>>>>> 18514ef1
        let session_middleware =
            HTTPSessionMiddleware::create(HttpHandlerKind::Clickhouse, AuthMgr::create(config));
        let endpoint = Route::new()
            .nest("/", clickhouse_router())
            .with(session_middleware);
        Server { endpoint }
    }

    pub async fn get_response_bytes(&self, req: Request) -> (StatusCode, Vec<u8>) {
        let response = self.endpoint.get_response(req).await;
        let status = response.status();
        let body = response.into_body().into_vec().await.unwrap();
        (status, body)
    }

    pub async fn get_response(&self, req: Request) -> (StatusCode, String) {
        let response = self.endpoint.get_response(req).await;
        let status = response.status();
        let body = response.into_body().into_string().await.unwrap();
        (status, body)
    }

    pub async fn get(&self, sql: &str) -> (StatusCode, String) {
        self.get_response(QueryBuilder::new(sql).build()).await
    }

    pub async fn post(&self, sql: &str, body: &str) -> (StatusCode, String) {
        self.get_response(QueryBuilder::new(sql).body(body.to_string()).build())
            .await
    }
}<|MERGE_RESOLUTION|>--- conflicted
+++ resolved
@@ -15,12 +15,7 @@
 use std::collections::HashMap;
 
 use common_base::base::tokio;
-<<<<<<< HEAD
 use common_config::Setting;
-use common_exception::Result;
-=======
-use common_config::Config;
->>>>>>> 18514ef1
 use databend_query::auth::AuthMgr;
 use databend_query::servers::http::middleware::HTTPSessionEndpoint;
 use databend_query::servers::http::middleware::HTTPSessionMiddleware;
@@ -426,11 +421,7 @@
 }
 
 impl Server {
-<<<<<<< HEAD
-    pub async fn new(config: &Setting) -> Result<Self> {
-=======
-    pub async fn new(config: &Config) -> Self {
->>>>>>> 18514ef1
+    pub async fn new(config: &Setting) -> Self {
         let session_middleware =
             HTTPSessionMiddleware::create(HttpHandlerKind::Clickhouse, AuthMgr::create(config));
         let endpoint = Route::new()
