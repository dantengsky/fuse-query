// Copyright 2023 Databend Cloud
//
// Licensed under the Elastic License, Version 2.0 (the "License");
// you may not use this file except in compliance with the License.
// You may obtain a copy of the License at
//
//     https://www.elastic.co/licensing/elastic-license
//
// Unless required by applicable law or agreed to in writing, software
// distributed under the License is distributed on an "AS IS" BASIS,
// WITHOUT WARRANTIES OR CONDITIONS OF ANY KIND, either express or implied.
// See the License for the specific language governing permissions and
// limitations under the License.

use std::fs;
use std::path::Path;
use std::path::PathBuf;
use std::sync::Arc;

use aggregating_index::get_agg_index_handler;
use chrono::Utc;
use common_base::base::tokio;
use common_catalog::table_context::TableContext;
use common_exception::ErrorCode;
use common_exception::Result;
use common_expression::block_debug::assert_two_blocks_sorted_eq_with_name;
use common_expression::DataBlock;
use common_expression::SendableDataBlockStream;
use common_meta_app::schema::CreateIndexReq;
use common_meta_app::schema::IndexMeta;
use common_meta_app::schema::IndexNameIdent;
use common_meta_app::schema::IndexType;
use common_sql::plans::Plan;
use common_sql::Planner;
use databend_query::interpreters::InterpreterFactory;
use databend_query::sessions::QueryContext;
use databend_query::test_kits::TestFixture;
use enterprise_query::test_kits::context::EESetup;
use futures_util::TryStreamExt;

async fn plan_sql(ctx: Arc<QueryContext>, sql: &str) -> Result<Plan> {
    let mut planner = Planner::new(ctx);
    let (plan, _) = planner.plan_sql(sql).await?;

    Ok(plan)
}

async fn execute_sql(ctx: Arc<QueryContext>, sql: &str) -> Result<SendableDataBlockStream> {
    let plan = plan_sql(ctx.clone(), sql).await?;
    execute_plan(ctx, &plan).await
}

async fn execute_plan(ctx: Arc<QueryContext>, plan: &Plan) -> Result<SendableDataBlockStream> {
    let interpreter = InterpreterFactory::get(ctx.clone(), plan).await?;
    interpreter.execute(ctx).await
}

async fn create_index(
    ctx: Arc<QueryContext>,
    index_name: &str,
    query: &str,
    sync_creation: bool,
) -> Result<u64> {
    let sql = format!("CREATE AGGREGATING INDEX {index_name} AS {query}");

    let plan = plan_sql(ctx.clone(), &sql).await?;

    if let Plan::CreateIndex(plan) = plan {
        let catalog = ctx.get_catalog("default").await?;
        let create_index_req = CreateIndexReq {
            if_not_exists: plan.if_not_exists,
            name_ident: IndexNameIdent {
                tenant: ctx.get_tenant(),
                index_name: index_name.to_string(),
            },
            meta: IndexMeta {
                table_id: plan.table_id,
                index_type: IndexType::AGGREGATING,
                created_on: Utc::now(),
                dropped_on: None,
                updated_on: None,
                query: query.to_string(),
                sync_creation,
            },
        };

        let handler = get_agg_index_handler();
        let res = handler.do_create_index(catalog, create_index_req).await?;

        return Ok(res.index_id);
    }

    unreachable!()
}

async fn refresh_index(
    ctx: Arc<QueryContext>,
    index_name: &str,
    limit: Option<usize>,
) -> Result<()> {
    let sql = match limit {
        Some(l) => format!("REFRESH AGGREGATING INDEX {index_name} LIMIT {l}"),
        None => format!("REFRESH AGGREGATING INDEX {index_name}"),
    };
    execute_sql(ctx, &sql).await?;

    Ok(())
}

#[tokio::test(flavor = "multi_thread")]
async fn test_refresh_agg_index() -> Result<()> {
    let fixture = TestFixture::with_setup(EESetup::new()).await?;

    fixture
        .execute_command("CREATE TABLE t0 (a int, b int, c int) storage_format = 'parquet'")
        .await?;

    // Insert data
    fixture
        .execute_command("INSERT INTO t0 VALUES (1,1,4), (1,2,1), (1,2,4), (2,2,5)")
        .await?;

    // Create index
    let index_name = "index0";

    let ctx = fixture.new_query_ctx().await?;
    let index_id = create_index(
        ctx,
        index_name,
        "SELECT b, SUM(a) from t0 WHERE c > 1 GROUP BY b",
        false,
    )
    .await?;

    // Refresh Index
    let ctx = fixture.new_query_ctx().await?;
    refresh_index(ctx, index_name, None).await?;

    let root = fixture.storage_root();
    let block_path = find_block_path(root)?.unwrap();
    let block_name_prefix = PathBuf::from(
        block_path
            .strip_prefix(root)
            .map_err(|e| ErrorCode::Internal(e.to_string()))?,
    );
    let blocks = collect_file_names(&block_path)?;

    // Get aggregating index files
    let agg_index_path = find_agg_index_path(root, index_id)?.unwrap();
    let indexes = collect_file_names(&agg_index_path)?;

    assert_eq!(blocks, indexes);

    // Check aggregating index is correct.
    {
        let res = fixture
            .execute_query("SELECT b, SUM_STATE(a) from t0 WHERE c > 1 GROUP BY b")
            .await?;
        let data_blocks: Vec<DataBlock> = res.try_collect().await?;

        let agg_res = fixture
            .execute_query(&format!(
                "SELECT * FROM 'fs://{}'",
                agg_index_path.join(&indexes[0]).to_str().unwrap()
            ))
            .await?;
        let agg_data_blocks: Vec<DataBlock> = agg_res.try_collect().await?;

        assert_two_blocks_sorted_eq_with_name("refresh index", &data_blocks, &agg_data_blocks);
    }

    fixture
        .execute_command("INSERT INTO t0 VALUES (1,1,4), (1,2,1), (1,2,4), (2,2,5)")
        .await?;

    let pre_block = blocks[0].clone();
    let mut blocks = collect_file_names(&block_path)?;
    assert!(blocks.len() > indexes.len());

    let ctx = fixture.new_query_ctx().await?;
    refresh_index(ctx, index_name, None).await?;

    // check the new added index is correct.
    {
        let pre_agg_index = indexes[0].clone();
        let mut indexes = collect_file_names(&agg_index_path)?;
        assert_eq!(blocks, indexes);

        let new_block = {
            blocks.retain(|s| s != &pre_block);
            blocks[0].clone()
        };

        let new_agg_index = {
            indexes.retain(|i| i != &pre_agg_index);
            indexes[0].clone()
        };

        let data_blocks: Vec<DataBlock> = fixture
            .execute_query(&format!(
                "SELECT b, SUM_STATE(a) from t0 WHERE c > 1 and _block_name = '{}' GROUP BY b",
                block_name_prefix.join(&new_block).to_str().unwrap()
            ))
            .await?
            .try_collect()
            .await?;

        let agg_data_blocks: Vec<DataBlock> = fixture
            .execute_query(&format!(
                "SELECT * FROM 'fs://{}'",
                agg_index_path.join(&new_agg_index).to_str().unwrap()
            ))
            .await?
            .try_collect()
            .await?;

        assert_two_blocks_sorted_eq_with_name(
            "refresh index again",
            &data_blocks,
            &agg_data_blocks,
        );
    }

    Ok(())
}

#[tokio::test(flavor = "multi_thread")]
async fn test_refresh_agg_index_with_limit() -> Result<()> {
    let fixture = TestFixture::with_setup(EESetup::new()).await?;

    // Create table
    fixture
        .execute_command("CREATE TABLE t1 (a int, b int, c int) storage_format = 'parquet'")
        .await?;

    // Insert data
    fixture
        .execute_command("INSERT INTO t1 VALUES (1,1,4), (1,2,1), (1,2,4), (2,2,5)")
        .await?;

    // Create index
    let index_name = "index1";
    let ctx = fixture.new_query_ctx().await?;
    let index_id = create_index(
        ctx,
        index_name,
        "SELECT b, SUM(a) from t1 WHERE c > 1 GROUP BY b",
        false,
    )
    .await?;

    // Insert more data
    fixture
        .execute_command("INSERT INTO t1 VALUES (1,1,4), (1,2,1), (1,2,4), (2,2,5)")
        .await?;

    fixture
        .execute_command("INSERT INTO t1 VALUES (1,1,4), (1,2,1), (1,2,4), (2,2,5)")
        .await?;

    // Refresh index with limit 1
    let ctx = fixture.new_query_ctx().await?;
    refresh_index(ctx, index_name, Some(1)).await?;

    let root = fixture.storage_root();
    let block_path = find_block_path(root)?.unwrap();
    let blocks = collect_file_names(&block_path)?;

    // Get aggregating index files
    let agg_index_path = find_agg_index_path(root, index_id)?.unwrap();
    let indexes = collect_file_names(&agg_index_path)?;
    assert_eq!(blocks.len() - indexes.len(), 2);

    // Refresh index with limit 1 again.
    let ctx = fixture.new_query_ctx().await?;
    refresh_index(ctx, index_name, Some(1)).await?;
    let indexes = collect_file_names(&agg_index_path)?;
    assert_eq!(blocks.len() - indexes.len(), 1);

    // Refresh index with limit 1 again.
    let ctx = fixture.new_query_ctx().await?;
    refresh_index(ctx, index_name, Some(1)).await?;
    let indexes = collect_file_names(&agg_index_path)?;
    assert_eq!(blocks.len(), indexes.len());

    Ok(())
}

#[tokio::test(flavor = "multi_thread")]
async fn test_sync_agg_index() -> Result<()> {
    test_sync_agg_index_after_update().await?;
    test_sync_agg_index_after_insert().await?;
    test_sync_agg_index_after_copy_into().await?;

    Ok(())
}

async fn test_sync_agg_index_after_update() -> Result<()> {
    // let (_guard, ctx, root) = create_ee_query_context(None).await.unwrap();
    let fixture = TestFixture::with_setup(EESetup::new()).await?;
    fixture
        .default_session()
        .get_settings()
        .set_enable_refresh_aggregating_index_after_write(true)?;

    // ctx.get_settings()
    //     .set_enable_refresh_aggregating_index_after_write(true)?;
    // let fixture = TestFixture::new_with_ctx(_guard, ctx).await;
    // let ctx = fixture.ctx();

    // Create table
    fixture
        .execute_command("CREATE TABLE t0 (a int, b int, c int) storage_format = 'parquet'")
        .await?;

    // Create agg index `index0`
    let index_name = "index0";

    let ctx = fixture.new_query_ctx().await?;
    let index_id0 = create_index(
        ctx,
        index_name,
        "SELECT b, SUM(a) from t0 WHERE c > 1 GROUP BY b",
        true,
    )
    .await?;

    // Insert data
    fixture
        .execute_command("INSERT INTO t0 VALUES (1,1,4), (1,2,1), (1,2,4), (2,2,5)")
        .await?;

    let root = fixture.storage_root();
    let block_path = find_block_path(root)?.unwrap();
    let blocks = collect_file_names(&block_path)?;

    // Get aggregating index files
    let agg_index_path_0 = find_agg_index_path(root, index_id0)?.unwrap();
    let indexes_0 = collect_file_names(&agg_index_path_0)?;

    assert_eq!(blocks, indexes_0);

    // Check aggregating index_0 is correct.
    {
        let res = fixture
            .execute_query("SELECT b, SUM_STATE(a) from t0 WHERE c > 1 GROUP BY b")
            .await?;
        let data_blocks: Vec<DataBlock> = res.try_collect().await?;

        let agg_res = fixture
            .execute_query(&format!(
                "SELECT * FROM 'fs://{}'",
                agg_index_path_0.join(&indexes_0[0]).to_str().unwrap()
            ))
            .await?;
        let agg_data_blocks: Vec<DataBlock> = agg_res.try_collect().await?;

        assert_two_blocks_sorted_eq_with_name(
            "test_sync_agg_index_after_update",
            &data_blocks,
            &agg_data_blocks,
        );
    }

    // Update
    fixture
        .execute_command("UPDATE t0 SET c = 2 WHERE b = 2")
        .await?;

    let first_block = blocks[0].clone();
    let first_agg_index = indexes_0[0].clone();

    let blocks = collect_file_names(&block_path)?;

    // check index0
    let indexes_0 = collect_file_names(&agg_index_path_0)?;
    assert_eq!(blocks, indexes_0);

    // Check aggregating index_0 is correct after update.
    {
        let updated_block = blocks
            .iter()
            .find(|b| !b.eq_ignore_ascii_case(&first_block))
            .unwrap();
        let updated_agg_index = indexes_0
            .iter()
            .find(|i| !i.eq_ignore_ascii_case(&first_agg_index))
            .unwrap();
        let res = fixture
            .execute_query(&format!(
                "SELECT b, SUM_STATE(a) from 'fs://{}' WHERE c > 1 GROUP BY b",
                block_path.join(updated_block).to_str().unwrap()
            ))
            .await?;
        let data_blocks: Vec<DataBlock> = res.try_collect().await?;

        let agg_res = fixture
            .execute_query(&format!(
                "SELECT * FROM 'fs://{}'",
                agg_index_path_0.join(updated_agg_index).to_str().unwrap()
            ))
            .await?;
        let agg_data_blocks: Vec<DataBlock> = agg_res.try_collect().await?;

        assert_two_blocks_sorted_eq_with_name(
            "test_sync_agg_index_after_update",
            &data_blocks,
            &agg_data_blocks,
        );
    }

    Ok(())
}

async fn test_sync_agg_index_after_insert() -> Result<()> {
    // let (_guard, ctx, root) = create_ee_query_context(None).await.unwrap();
    // ctx.get_settings()
    //    .set_enable_refresh_aggregating_index_after_write(true)?;

    let fixture = TestFixture::with_setup(EESetup::new()).await?;
    fixture
        .default_session()
        .get_settings()
        .set_enable_refresh_aggregating_index_after_write(true)?;
    // Create table
    fixture
        .execute_command("CREATE TABLE t0 (a int, b int, c int) storage_format = 'parquet'")
        .await?;

    // Create agg index `index0`
    let index_name = "index0";

    let ctx = fixture.new_query_ctx().await?;
    let index_id0 = create_index(
        ctx,
        index_name,
        "SELECT b, SUM(a) from t0 WHERE c > 1 GROUP BY b",
        true,
    )
    .await?;

    // Create agg index `index1`
    let index_name = "index1";

    let ctx = fixture.new_query_ctx().await?;
    let index_id1 = create_index(
        ctx,
        index_name,
        "SELECT a, SUM(b) from t0 WHERE c > 1 GROUP BY a",
        true,
    )
    .await?;

    // Insert data
    fixture
        .execute_command("INSERT INTO t0 VALUES (1,1,4), (1,2,1), (1,2,4), (2,2,5)")
        .await?;

    let root = fixture.storage_root();
    let block_path = find_block_path(root)?.unwrap();
    let blocks = collect_file_names(&block_path)?;

    // Get aggregating index files
    let agg_index_path_0 = find_agg_index_path(root, index_id0)?.unwrap();
    let indexes_0 = collect_file_names(&agg_index_path_0)?;

    // Get aggregating index files
    let agg_index_path_1 = find_agg_index_path(root, index_id1)?.unwrap();
    let indexes_1 = collect_file_names(&agg_index_path_1)?;

    assert_eq!(blocks, indexes_1);

    // Check aggregating index_0 is correct.
    {
        let res = fixture
            .execute_query("SELECT b, SUM_STATE(a) from t0 WHERE c > 1 GROUP BY b")
            .await?;
        let data_blocks: Vec<DataBlock> = res.try_collect().await?;

        let agg_res = fixture
            .execute_query(&format!(
                "SELECT * FROM 'fs://{}'",
                agg_index_path_0.join(&indexes_0[0]).to_str().unwrap()
            ))
            .await?;
        let agg_data_blocks: Vec<DataBlock> = agg_res.try_collect().await?;

        assert_two_blocks_sorted_eq_with_name(
            "test_sync_agg_index_after_insert",
            &data_blocks,
            &agg_data_blocks,
        );
    }

    // Check aggregating index_1 is correct.
    {
        let res = fixture
            .execute_query("SELECT a, SUM_STATE(b) from t0 WHERE c > 1 GROUP BY a")
            .await?;
        let data_blocks: Vec<DataBlock> = res.try_collect().await?;

        let agg_res = fixture
            .execute_query(&format!(
                "SELECT * FROM 'fs://{}'",
                agg_index_path_1.join(&indexes_1[0]).to_str().unwrap()
            ))
            .await?;
        let agg_data_blocks: Vec<DataBlock> = agg_res.try_collect().await?;

        assert_two_blocks_sorted_eq_with_name(
            "test_sync_agg_index_after_insert",
            &data_blocks,
            &agg_data_blocks,
        );
    }

    // Insert more data with insert into ... select ...
    fixture
        .execute_query("INSERT INTO t0 SELECT * FROM t0")
        .await?;

    let blocks = collect_file_names(&block_path)?;

    // check index0
    let indexes_0 = collect_file_names(&agg_index_path_0)?;
    assert_eq!(blocks, indexes_0);

    // check index1
    let indexes_1 = collect_file_names(&agg_index_path_1)?;
    assert_eq!(blocks, indexes_1);

    Ok(())
}

async fn test_sync_agg_index_after_copy_into() -> Result<()> {
    let fixture = TestFixture::with_setup(EESetup::new()).await?;
    fixture
        .default_session()
        .get_settings()
        .set_enable_refresh_aggregating_index_after_write(true)?;
<<<<<<< HEAD
    ctx.get_settings().set_auto_compaction_threshold(1)?;
    let fixture = TestFixture::new_with_ctx(_guard, ctx).await;
    let ctx = fixture.ctx();
=======
>>>>>>> dfce752b

    // Create table
    fixture.execute_command(
        "CREATE TABLE books (title VARCHAR, author VARCHAR, date VARCHAR) storage_format = 'parquet'",
    )
        .await?;

    // Create agg index `index0`
    let index_name = "index0";

    let ctx = fixture.new_query_ctx().await?;
    let index_id0 = create_index(ctx, index_name, "SELECT MAX(title) from books", true).await?;

    // Copy into data
    fixture.execute_query(
        "COPY INTO books FROM 'https://datafuse-1253727613.cos.ap-hongkong.myqcloud.com/data/books.csv' FILE_FORMAT = (TYPE = CSV);",
    )
        .await?;

    let root = fixture.storage_root();
    let block_path = find_block_path(root)?.unwrap();
    let blocks = collect_file_names(&block_path)?;

    // Get aggregating index files
    let agg_index_path_0 = find_agg_index_path(root, index_id0)?.unwrap();
    let indexes_0 = collect_file_names(&agg_index_path_0)?;

    assert_eq!(blocks, indexes_0);

    // Check aggregating index_0 is correct.
    {
        let res = fixture
            .execute_query("SELECT MAX_STATE(title) from books")
            .await?;
        let data_blocks: Vec<DataBlock> = res.try_collect().await?;

        let agg_res = fixture
            .execute_query(&format!(
                "SELECT * FROM 'fs://{}'",
                agg_index_path_0.join(&indexes_0[0]).to_str().unwrap()
            ))
            .await?;
        let agg_data_blocks: Vec<DataBlock> = agg_res.try_collect().await?;

        assert_two_blocks_sorted_eq_with_name(
            "test_sync_agg_index_after_copy_into",
            &data_blocks,
            &agg_data_blocks,
        );
    }

    Ok(())
}

fn find_block_path<P: AsRef<Path>>(dir: P) -> Result<Option<PathBuf>> {
    find_target_path(dir, "_b")
}

fn find_agg_index_path<P: AsRef<Path>>(dir: P, index_id: u64) -> Result<Option<PathBuf>> {
    let path = find_target_path(dir, "_i_a")?;
    Ok(path.map(|p| p.join(index_id.to_string())))
}

fn find_target_path<P: AsRef<Path>>(dir: P, target: &str) -> Result<Option<PathBuf>> {
    fn find_target_recursive<P: AsRef<Path>>(dir: P, target: &str) -> Result<Option<PathBuf>> {
        let dir = dir.as_ref();
        if dir.is_dir() {
            for entry in fs::read_dir(dir)? {
                let entry = entry?;
                let path = entry.path();
                if path.is_dir() {
                    if path.file_name() == Some(target.as_ref()) {
                        return Ok(Some(path));
                    } else if let Some(result) = find_target_recursive(&path, target)? {
                        return Ok(Some(result));
                    }
                }
            }
        }
        Ok(None)
    }

    find_target_recursive(dir, target)
}

fn collect_file_names<P: AsRef<Path>>(dir: P) -> Result<Vec<String>> {
    let dir = dir.as_ref();
    let mut file_names = Vec::new();

    if dir.is_dir() {
        for entry in fs::read_dir(dir)? {
            let entry = entry?;
            let path = entry.path();
            if path.is_file() {
                if let Some(file_name) = path.file_name().and_then(|f| f.to_str()) {
                    file_names.push(file_name.to_string());
                }
            }
        }
    }

    Ok(file_names)
}<|MERGE_RESOLUTION|>--- conflicted
+++ resolved
@@ -534,16 +534,12 @@
 
 async fn test_sync_agg_index_after_copy_into() -> Result<()> {
     let fixture = TestFixture::with_setup(EESetup::new()).await?;
-    fixture
+    let settings = fixture
         .default_session()
-        .get_settings()
-        .set_enable_refresh_aggregating_index_after_write(true)?;
-<<<<<<< HEAD
-    ctx.get_settings().set_auto_compaction_threshold(1)?;
-    let fixture = TestFixture::new_with_ctx(_guard, ctx).await;
-    let ctx = fixture.ctx();
-=======
->>>>>>> dfce752b
+        .get_settings();
+    settings.set_enable_refresh_aggregating_index_after_write(true)?;
+    settings.set_auto_compaction_threshold(1)?;
+
 
     // Create table
     fixture.execute_command(
