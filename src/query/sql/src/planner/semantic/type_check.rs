--- conflicted
+++ resolved
@@ -3394,12 +3394,7 @@
         }
     }
 
-<<<<<<< HEAD
-    //    #[async_recursion::async_recursion]
-    #[async_backtrace::framed]
-=======
     #[async_recursion::async_recursion]
->>>>>>> 18776686
     async fn resolve_udf(
         &mut self,
         span: Span,
@@ -3436,11 +3431,7 @@
         }
     }
 
-<<<<<<< HEAD
-    #[async_backtrace::framed]
-=======
     #[async_recursion::async_recursion]
->>>>>>> 18776686
     async fn resolve_udf_server(
         &mut self,
         span: Span,
