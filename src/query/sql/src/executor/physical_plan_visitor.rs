--- conflicted
+++ resolved
@@ -72,20 +72,11 @@
             PhysicalPlan::DeletePartial(plan) => self.replace_delete_partial(plan),
             PhysicalPlan::MutationAggregate(plan) => self.replace_delete_final(plan),
             PhysicalPlan::RangeJoin(plan) => self.replace_range_join(plan),
-<<<<<<< HEAD
             PhysicalPlan::CopyIntoTable(plan) => self.replace_copy_into_table(plan),
             PhysicalPlan::AsyncSourcer(plan) => self.replace_async_sourcer(plan),
             PhysicalPlan::Deduplicate(plan) => self.replace_deduplicate(plan),
             PhysicalPlan::ReplaceInto(plan) => self.replace_replace_into(plan),
-=======
-            PhysicalPlan::DistributedCopyIntoTableFromStage(plan) => {
-                self.replace_copy_into_table(plan)
-            }
-            PhysicalPlan::CopyIntoTableFromQuery(plan) => {
-                self.replace_copy_into_table_from_query(plan)
-            }
             PhysicalPlan::MaterializedCte(plan) => self.replace_materialized_cte(plan),
->>>>>>> 92487fc8
         }
     }
 
@@ -423,12 +414,9 @@
         if pre_visit(plan) {
             visit(plan);
             match plan {
-<<<<<<< HEAD
                 PhysicalPlan::TableScan(_) => {}
                 PhysicalPlan::AsyncSourcer(_) => {}
-=======
                 PhysicalPlan::TableScan(_) | PhysicalPlan::CteScan(_) => {}
->>>>>>> 92487fc8
                 PhysicalPlan::Filter(plan) => {
                     Self::traverse(&plan.input, pre_visit, visit, post_visit);
                 }
