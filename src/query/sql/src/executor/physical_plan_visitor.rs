// Copyright 2021 Datafuse Labs
//
// Licensed under the Apache License, Version 2.0 (the "License");
// you may not use this file except in compliance with the License.
// You may obtain a copy of the License at
//
//     http://www.apache.org/licenses/LICENSE-2.0
//
// Unless required by applicable law or agreed to in writing, software
// distributed under the License is distributed on an "AS IS" BASIS,
// WITHOUT WARRANTIES OR CONDITIONS OF ANY KIND, either express or implied.
// See the License for the specific language governing permissions and
// limitations under the License.

use common_exception::Result;

use super::AggregateExpand;
use super::AggregateFinal;
use super::AggregatePartial;
use super::AsyncSourcerPlan;
use super::CopyIntoTable;
use super::CopyIntoTableSource;
use super::Deduplicate;
use super::DeletePartial;
use super::DistributedInsertSelect;
use super::EvalScalar;
use super::Exchange;
use super::ExchangeSink;
use super::ExchangeSource;
use super::Filter;
use super::HashJoin;
use super::Lambda;
use super::Limit;
use super::MergeInto;
use super::MergeIntoSource;
use super::MutationAggregate;
use super::PhysicalPlan;
use super::Project;
use super::ProjectSet;
use super::QuerySource;
use super::ReplaceInto;
use super::RowFetch;
use super::Sort;
use super::TableScan;
use crate::executor::ConstantTableScan;
use crate::executor::CteScan;
use crate::executor::MaterializedCte;
use crate::executor::RangeJoin;
use crate::executor::RuntimeFilterSource;
use crate::executor::UnionAll;
use crate::executor::Window;

pub trait PhysicalPlanReplacer {
    fn replace(&mut self, plan: &PhysicalPlan) -> Result<PhysicalPlan> {
        match plan {
            PhysicalPlan::TableScan(plan) => self.replace_table_scan(plan),
            PhysicalPlan::CteScan(plan) => self.replace_cte_scan(plan),
            PhysicalPlan::Filter(plan) => self.replace_filter(plan),
            PhysicalPlan::Project(plan) => self.replace_project(plan),
            PhysicalPlan::EvalScalar(plan) => self.replace_eval_scalar(plan),
            PhysicalPlan::AggregateExpand(plan) => self.replace_aggregate_expand(plan),
            PhysicalPlan::AggregatePartial(plan) => self.replace_aggregate_partial(plan),
            PhysicalPlan::AggregateFinal(plan) => self.replace_aggregate_final(plan),
            PhysicalPlan::Window(plan) => self.replace_window(plan),
            PhysicalPlan::Sort(plan) => self.replace_sort(plan),
            PhysicalPlan::Limit(plan) => self.replace_limit(plan),
            PhysicalPlan::RowFetch(plan) => self.replace_row_fetch(plan),
            PhysicalPlan::HashJoin(plan) => self.replace_hash_join(plan),
            PhysicalPlan::Exchange(plan) => self.replace_exchange(plan),
            PhysicalPlan::ExchangeSource(plan) => self.replace_exchange_source(plan),
            PhysicalPlan::ExchangeSink(plan) => self.replace_exchange_sink(plan),
            PhysicalPlan::UnionAll(plan) => self.replace_union(plan),
            PhysicalPlan::DistributedInsertSelect(plan) => self.replace_insert_select(plan),
            PhysicalPlan::ProjectSet(plan) => self.replace_project_set(plan),
            PhysicalPlan::Lambda(plan) => self.replace_lambda(plan),
            PhysicalPlan::RuntimeFilterSource(plan) => self.replace_runtime_filter_source(plan),
            PhysicalPlan::DeletePartial(plan) => self.replace_delete_partial(plan),
            PhysicalPlan::MutationAggregate(plan) => self.replace_delete_final(plan),
            PhysicalPlan::RangeJoin(plan) => self.replace_range_join(plan),
            PhysicalPlan::CopyIntoTable(plan) => self.replace_copy_into_table(plan),
            PhysicalPlan::AsyncSourcer(plan) => self.replace_async_sourcer(plan),
            PhysicalPlan::Deduplicate(plan) => self.replace_deduplicate(plan),
            PhysicalPlan::ReplaceInto(plan) => self.replace_replace_into(plan),
            PhysicalPlan::MergeInto(plan) => self.replace_merge_into(plan),
            PhysicalPlan::MergeIntoSource(plan) => self.replace_merge_into_source(plan),
            PhysicalPlan::MaterializedCte(plan) => self.replace_materialized_cte(plan),
            PhysicalPlan::ConstantTableScan(plan) => self.replace_constant_table_scan(plan),
            PhysicalPlan::FinalCommit(plan) => self.replace_final_commit(plan),
        }
    }

    fn replace_table_scan(&mut self, plan: &TableScan) -> Result<PhysicalPlan> {
        Ok(PhysicalPlan::TableScan(plan.clone()))
    }

    fn replace_cte_scan(&mut self, plan: &CteScan) -> Result<PhysicalPlan> {
        Ok(PhysicalPlan::CteScan(plan.clone()))
    }

    fn replace_constant_table_scan(&mut self, plan: &ConstantTableScan) -> Result<PhysicalPlan> {
        Ok(PhysicalPlan::ConstantTableScan(plan.clone()))
    }

    fn replace_filter(&mut self, plan: &Filter) -> Result<PhysicalPlan> {
        let input = self.replace(&plan.input)?;

        Ok(PhysicalPlan::Filter(Filter {
            plan_id: plan.plan_id,
            projections: plan.projections.clone(),
            input: Box::new(input),
            predicates: plan.predicates.clone(),
            stat_info: plan.stat_info.clone(),
        }))
    }

    fn replace_project(&mut self, plan: &Project) -> Result<PhysicalPlan> {
        let input = self.replace(&plan.input)?;

        Ok(PhysicalPlan::Project(Project {
            plan_id: plan.plan_id,
            input: Box::new(input),
            projections: plan.projections.clone(),
            columns: plan.columns.clone(),
            stat_info: plan.stat_info.clone(),
        }))
    }

    fn replace_eval_scalar(&mut self, plan: &EvalScalar) -> Result<PhysicalPlan> {
        let input = self.replace(&plan.input)?;

        Ok(PhysicalPlan::EvalScalar(EvalScalar {
            plan_id: plan.plan_id,
            projections: plan.projections.clone(),
            input: Box::new(input),
            exprs: plan.exprs.clone(),
            stat_info: plan.stat_info.clone(),
        }))
    }

    fn replace_aggregate_expand(&mut self, plan: &AggregateExpand) -> Result<PhysicalPlan> {
        let input = self.replace(&plan.input)?;

        Ok(PhysicalPlan::AggregateExpand(AggregateExpand {
            plan_id: plan.plan_id,
            input: Box::new(input),
            group_bys: plan.group_bys.clone(),
            grouping_id_index: plan.grouping_id_index,
            grouping_sets: plan.grouping_sets.clone(),
            stat_info: plan.stat_info.clone(),
        }))
    }

    fn replace_aggregate_partial(&mut self, plan: &AggregatePartial) -> Result<PhysicalPlan> {
        let input = self.replace(&plan.input)?;

        Ok(PhysicalPlan::AggregatePartial(AggregatePartial {
            plan_id: plan.plan_id,
            input: Box::new(input),
            group_by: plan.group_by.clone(),
            agg_funcs: plan.agg_funcs.clone(),
            stat_info: plan.stat_info.clone(),
        }))
    }

    fn replace_aggregate_final(&mut self, plan: &AggregateFinal) -> Result<PhysicalPlan> {
        let input = self.replace(&plan.input)?;

        Ok(PhysicalPlan::AggregateFinal(AggregateFinal {
            plan_id: plan.plan_id,
            input: Box::new(input),
            before_group_by_schema: plan.before_group_by_schema.clone(),
            group_by: plan.group_by.clone(),
            agg_funcs: plan.agg_funcs.clone(),
            stat_info: plan.stat_info.clone(),
            limit: plan.limit,
        }))
    }

    fn replace_window(&mut self, plan: &Window) -> Result<PhysicalPlan> {
        let input = self.replace(&plan.input)?;

        Ok(PhysicalPlan::Window(Window {
            plan_id: plan.plan_id,
            index: plan.index,
            input: Box::new(input),
            func: plan.func.clone(),
            partition_by: plan.partition_by.clone(),
            order_by: plan.order_by.clone(),
            window_frame: plan.window_frame.clone(),
        }))
    }

    fn replace_hash_join(&mut self, plan: &HashJoin) -> Result<PhysicalPlan> {
        let build = self.replace(&plan.build)?;
        let probe = self.replace(&plan.probe)?;

        Ok(PhysicalPlan::HashJoin(HashJoin {
            plan_id: plan.plan_id,
            projections: plan.projections.clone(),
            probe_projections: plan.probe_projections.clone(),
            build_projections: plan.build_projections.clone(),
            build: Box::new(build),
            probe: Box::new(probe),
            build_keys: plan.build_keys.clone(),
            probe_keys: plan.probe_keys.clone(),
            non_equi_conditions: plan.non_equi_conditions.clone(),
            join_type: plan.join_type.clone(),
            marker_index: plan.marker_index,
            from_correlated_subquery: plan.from_correlated_subquery,
            probe_to_build: plan.probe_to_build.clone(),
            output_schema: plan.output_schema.clone(),
            contain_runtime_filter: plan.contain_runtime_filter,
            stat_info: plan.stat_info.clone(),
        }))
    }

    fn replace_materialized_cte(&mut self, plan: &MaterializedCte) -> Result<PhysicalPlan> {
        let left = self.replace(&plan.left)?;
        let right = self.replace(&plan.right)?;

        Ok(PhysicalPlan::MaterializedCte(MaterializedCte {
            plan_id: plan.plan_id,
            left: Box::new(left),
            right: Box::new(right),
            cte_idx: plan.cte_idx,
            left_output_columns: plan.left_output_columns.clone(),
        }))
    }

    fn replace_range_join(&mut self, plan: &RangeJoin) -> Result<PhysicalPlan> {
        let left = self.replace(&plan.left)?;
        let right = self.replace(&plan.right)?;

        Ok(PhysicalPlan::RangeJoin(RangeJoin {
            plan_id: plan.plan_id,
            left: Box::new(left),
            right: Box::new(right),
            conditions: plan.conditions.clone(),
            other_conditions: plan.other_conditions.clone(),
            join_type: plan.join_type.clone(),
            range_join_type: plan.range_join_type.clone(),
            stat_info: plan.stat_info.clone(),
        }))
    }

    fn replace_sort(&mut self, plan: &Sort) -> Result<PhysicalPlan> {
        let input = self.replace(&plan.input)?;

        Ok(PhysicalPlan::Sort(Sort {
            plan_id: plan.plan_id,
            input: Box::new(input),
            order_by: plan.order_by.clone(),
            limit: plan.limit,
            after_exchange: plan.after_exchange,
            pre_projection: plan.pre_projection.clone(),
            stat_info: plan.stat_info.clone(),
        }))
    }

    fn replace_limit(&mut self, plan: &Limit) -> Result<PhysicalPlan> {
        let input = self.replace(&plan.input)?;

        Ok(PhysicalPlan::Limit(Limit {
            plan_id: plan.plan_id,
            input: Box::new(input),
            limit: plan.limit,
            offset: plan.offset,
            stat_info: plan.stat_info.clone(),
        }))
    }

    fn replace_row_fetch(&mut self, plan: &RowFetch) -> Result<PhysicalPlan> {
        let input = self.replace(&plan.input)?;

        Ok(PhysicalPlan::RowFetch(RowFetch {
            plan_id: plan.plan_id,
            input: Box::new(input),
            source: plan.source.clone(),
            row_id_col_offset: plan.row_id_col_offset,
            cols_to_fetch: plan.cols_to_fetch.clone(),
            fetched_fields: plan.fetched_fields.clone(),
            stat_info: plan.stat_info.clone(),
        }))
    }

    fn replace_exchange(&mut self, plan: &Exchange) -> Result<PhysicalPlan> {
        let input = self.replace(&plan.input)?;

        Ok(PhysicalPlan::Exchange(Exchange {
            plan_id: plan.plan_id,
            input: Box::new(input),
            kind: plan.kind.clone(),
            keys: plan.keys.clone(),
            ignore_exchange: plan.ignore_exchange,
        }))
    }

    fn replace_exchange_source(&mut self, plan: &ExchangeSource) -> Result<PhysicalPlan> {
        Ok(PhysicalPlan::ExchangeSource(plan.clone()))
    }

    fn replace_exchange_sink(&mut self, plan: &ExchangeSink) -> Result<PhysicalPlan> {
        let input = self.replace(&plan.input)?;

        Ok(PhysicalPlan::ExchangeSink(ExchangeSink {
            // TODO(leiysky): we reuse the plan id of the Exchange node here,
            // should generate a new one.
            plan_id: plan.plan_id,

            input: Box::new(input),
            schema: plan.schema.clone(),
            kind: plan.kind.clone(),
            keys: plan.keys.clone(),
            destination_fragment_id: plan.destination_fragment_id,
            query_id: plan.query_id.clone(),
            ignore_exchange: plan.ignore_exchange,
        }))
    }

    fn replace_union(&mut self, plan: &UnionAll) -> Result<PhysicalPlan> {
        let left = self.replace(&plan.left)?;
        let right = self.replace(&plan.right)?;
        Ok(PhysicalPlan::UnionAll(UnionAll {
            plan_id: plan.plan_id,
            left: Box::new(left),
            right: Box::new(right),
            schema: plan.schema.clone(),
            pairs: plan.pairs.clone(),
            stat_info: plan.stat_info.clone(),
        }))
    }

    fn replace_copy_into_table(&mut self, plan: &CopyIntoTable) -> Result<PhysicalPlan> {
        match &plan.source {
            CopyIntoTableSource::Stage(_) => {
                Ok(PhysicalPlan::CopyIntoTable(Box::new(plan.clone())))
            }
            CopyIntoTableSource::Query(query_ctx) => {
                let input = self.replace(&query_ctx.plan)?;
                Ok(PhysicalPlan::CopyIntoTable(Box::new(CopyIntoTable {
                    source: CopyIntoTableSource::Query(Box::new(QuerySource {
                        plan: input,
                        ..*query_ctx.clone()
                    })),
                    ..plan.clone()
                })))
            }
        }
    }

    fn replace_insert_select(&mut self, plan: &DistributedInsertSelect) -> Result<PhysicalPlan> {
        let input = self.replace(&plan.input)?;

        Ok(PhysicalPlan::DistributedInsertSelect(Box::new(
            DistributedInsertSelect {
                plan_id: plan.plan_id,
                input: Box::new(input),
                catalog_info: plan.catalog_info.clone(),
                table_info: plan.table_info.clone(),
                select_schema: plan.select_schema.clone(),
                insert_schema: plan.insert_schema.clone(),
                select_column_bindings: plan.select_column_bindings.clone(),
                cast_needed: plan.cast_needed,
            },
        )))
    }

    fn replace_delete_partial(&mut self, plan: &DeletePartial) -> Result<PhysicalPlan> {
        Ok(PhysicalPlan::DeletePartial(Box::new(plan.clone())))
    }

    fn replace_delete_final(&mut self, plan: &MutationAggregate) -> Result<PhysicalPlan> {
        let input = self.replace(&plan.input)?;
        Ok(PhysicalPlan::MutationAggregate(Box::new(
            MutationAggregate {
                input: Box::new(input),
                ..plan.clone()
            },
        )))
    }

    fn replace_async_sourcer(&mut self, plan: &AsyncSourcerPlan) -> Result<PhysicalPlan> {
        Ok(PhysicalPlan::AsyncSourcer(plan.clone()))
    }

    fn replace_deduplicate(&mut self, plan: &Deduplicate) -> Result<PhysicalPlan> {
        let input = self.replace(&plan.input)?;
        Ok(PhysicalPlan::Deduplicate(Deduplicate {
            input: Box::new(input),
            ..plan.clone()
        }))
    }

    fn replace_replace_into(&mut self, plan: &ReplaceInto) -> Result<PhysicalPlan> {
        let input = self.replace(&plan.input)?;
        Ok(PhysicalPlan::ReplaceInto(ReplaceInto {
            input: Box::new(input),
            ..plan.clone()
        }))
    }

<<<<<<< HEAD
    fn replace_final_commit(
        &mut self,
        plan: &crate::executor::FinalCommit,
    ) -> Result<PhysicalPlan> {
        let input = self.replace(&plan.input)?;
        Ok(PhysicalPlan::FinalCommit(Box::new(
            crate::executor::FinalCommit {
                input: Box::new(input),
                ..plan.clone()
            },
        )))
=======
    fn replace_merge_into(&mut self, plan: &MergeInto) -> Result<PhysicalPlan> {
        let input = self.replace(&plan.input)?;
        Ok(PhysicalPlan::MergeInto(MergeInto {
            input: Box::new(input),
            ..plan.clone()
        }))
    }

    fn replace_merge_into_source(&mut self, plan: &MergeIntoSource) -> Result<PhysicalPlan> {
        let input = self.replace(&plan.input)?;
        Ok(PhysicalPlan::MergeIntoSource(MergeIntoSource {
            input: Box::new(input),
            ..plan.clone()
        }))
>>>>>>> cad282e8
    }

    fn replace_project_set(&mut self, plan: &ProjectSet) -> Result<PhysicalPlan> {
        let input = self.replace(&plan.input)?;
        Ok(PhysicalPlan::ProjectSet(ProjectSet {
            plan_id: plan.plan_id,
            input: Box::new(input),
            srf_exprs: plan.srf_exprs.clone(),
            projections: plan.projections.clone(),
            stat_info: plan.stat_info.clone(),
        }))
    }

    fn replace_lambda(&mut self, plan: &Lambda) -> Result<PhysicalPlan> {
        let input = self.replace(&plan.input)?;
        Ok(PhysicalPlan::Lambda(Lambda {
            plan_id: plan.plan_id,
            input: Box::new(input),
            lambda_funcs: plan.lambda_funcs.clone(),
            stat_info: plan.stat_info.clone(),
        }))
    }

    fn replace_runtime_filter_source(
        &mut self,
        plan: &RuntimeFilterSource,
    ) -> Result<PhysicalPlan> {
        let left_side = self.replace(&plan.left_side)?;
        let right_side = self.replace(&plan.right_side)?;
        Ok(PhysicalPlan::RuntimeFilterSource(RuntimeFilterSource {
            plan_id: plan.plan_id,
            left_side: Box::new(left_side),
            right_side: Box::new(right_side),
            left_runtime_filters: plan.left_runtime_filters.clone(),
            right_runtime_filters: plan.right_runtime_filters.clone(),
        }))
    }
}

impl PhysicalPlan {
    pub fn traverse<'a, 'b>(
        plan: &'a PhysicalPlan,
        pre_visit: &'b mut dyn FnMut(&'a PhysicalPlan) -> bool,
        visit: &'b mut dyn FnMut(&'a PhysicalPlan),
        post_visit: &'b mut dyn FnMut(&'a PhysicalPlan),
    ) {
        if pre_visit(plan) {
            visit(plan);
            match plan {
                PhysicalPlan::TableScan(_)
                | PhysicalPlan::AsyncSourcer(_)
                | PhysicalPlan::CteScan(_)
                | PhysicalPlan::ConstantTableScan(_) => {}
                PhysicalPlan::Filter(plan) => {
                    Self::traverse(&plan.input, pre_visit, visit, post_visit);
                }
                PhysicalPlan::Project(plan) => {
                    Self::traverse(&plan.input, pre_visit, visit, post_visit);
                }
                PhysicalPlan::EvalScalar(plan) => {
                    Self::traverse(&plan.input, pre_visit, visit, post_visit);
                }
                PhysicalPlan::AggregateExpand(plan) => {
                    Self::traverse(&plan.input, pre_visit, visit, post_visit);
                }
                PhysicalPlan::AggregatePartial(plan) => {
                    Self::traverse(&plan.input, pre_visit, visit, post_visit);
                }
                PhysicalPlan::AggregateFinal(plan) => {
                    Self::traverse(&plan.input, pre_visit, visit, post_visit);
                }
                PhysicalPlan::Window(plan) => {
                    Self::traverse(&plan.input, pre_visit, visit, post_visit);
                }
                PhysicalPlan::Sort(plan) => {
                    Self::traverse(&plan.input, pre_visit, visit, post_visit);
                }
                PhysicalPlan::Limit(plan) => {
                    Self::traverse(&plan.input, pre_visit, visit, post_visit);
                }
                PhysicalPlan::RowFetch(plan) => {
                    Self::traverse(&plan.input, pre_visit, visit, post_visit);
                }
                PhysicalPlan::HashJoin(plan) => {
                    Self::traverse(&plan.build, pre_visit, visit, post_visit);
                    Self::traverse(&plan.probe, pre_visit, visit, post_visit);
                }
                PhysicalPlan::Exchange(plan) => {
                    Self::traverse(&plan.input, pre_visit, visit, post_visit);
                }
                PhysicalPlan::ExchangeSource(_) => {}
                PhysicalPlan::ExchangeSink(plan) => {
                    Self::traverse(&plan.input, pre_visit, visit, post_visit);
                }
                PhysicalPlan::UnionAll(plan) => {
                    Self::traverse(&plan.left, pre_visit, visit, post_visit);
                    Self::traverse(&plan.right, pre_visit, visit, post_visit);
                }
                PhysicalPlan::DistributedInsertSelect(plan) => {
                    Self::traverse(&plan.input, pre_visit, visit, post_visit);
                }
                PhysicalPlan::ProjectSet(plan) => {
                    Self::traverse(&plan.input, pre_visit, visit, post_visit)
                }
                PhysicalPlan::Lambda(plan) => {
                    Self::traverse(&plan.input, pre_visit, visit, post_visit)
                }
                PhysicalPlan::CopyIntoTable(plan) => match &plan.source {
                    CopyIntoTableSource::Query(input) => {
                        Self::traverse(&input.plan, pre_visit, visit, post_visit);
                    }
                    CopyIntoTableSource::Stage(_) => {}
                },
                PhysicalPlan::RuntimeFilterSource(plan) => {
                    Self::traverse(&plan.left_side, pre_visit, visit, post_visit);
                    Self::traverse(&plan.right_side, pre_visit, visit, post_visit);
                }
                PhysicalPlan::RangeJoin(plan) => {
                    Self::traverse(&plan.left, pre_visit, visit, post_visit);
                    Self::traverse(&plan.right, pre_visit, visit, post_visit);
                }
                PhysicalPlan::DeletePartial(_) => {}
                PhysicalPlan::MutationAggregate(plan) => {
                    Self::traverse(&plan.input, pre_visit, visit, post_visit);
                }
                PhysicalPlan::Deduplicate(plan) => {
                    Self::traverse(&plan.input, pre_visit, visit, post_visit);
                }
                PhysicalPlan::ReplaceInto(plan) => {
                    Self::traverse(&plan.input, pre_visit, visit, post_visit);
                }
                PhysicalPlan::MergeIntoSource(plan) => {
                    Self::traverse(&plan.input, pre_visit, visit, post_visit);
                }
                PhysicalPlan::MergeInto(plan) => {
                    Self::traverse(&plan.input, pre_visit, visit, post_visit);
                }
                PhysicalPlan::MaterializedCte(plan) => {
                    Self::traverse(&plan.left, pre_visit, visit, post_visit);
                    Self::traverse(&plan.right, pre_visit, visit, post_visit);
                }
                PhysicalPlan::FinalCommit(plan) => {
                    Self::traverse(&plan.input, pre_visit, visit, post_visit)
                }
            }
            post_visit(plan);
        }
    }
}<|MERGE_RESOLUTION|>--- conflicted
+++ resolved
@@ -399,7 +399,6 @@
         }))
     }
 
-<<<<<<< HEAD
     fn replace_final_commit(
         &mut self,
         plan: &crate::executor::FinalCommit,
@@ -411,7 +410,8 @@
                 ..plan.clone()
             },
         )))
-=======
+    }
+
     fn replace_merge_into(&mut self, plan: &MergeInto) -> Result<PhysicalPlan> {
         let input = self.replace(&plan.input)?;
         Ok(PhysicalPlan::MergeInto(MergeInto {
@@ -426,7 +426,6 @@
             input: Box::new(input),
             ..plan.clone()
         }))
->>>>>>> cad282e8
     }
 
     fn replace_project_set(&mut self, plan: &ProjectSet) -> Result<PhysicalPlan> {
