// Copyright 2021 Datafuse Labs
//
// Licensed under the Apache License, Version 2.0 (the "License");
// you may not use this file except in compliance with the License.
// You may obtain a copy of the License at
//
//     http://www.apache.org/licenses/LICENSE-2.0
//
// Unless required by applicable law or agreed to in writing, software
// distributed under the License is distributed on an "AS IS" BASIS,
// WITHOUT WARRANTIES OR CONDITIONS OF ANY KIND, either express or implied.
// See the License for the specific language governing permissions and
// limitations under the License.

use std::collections::BTreeMap;
use std::collections::HashMap;
use std::collections::HashSet;
use std::fmt::Display;
use std::fmt::Formatter;

use common_catalog::plan::DataSourcePlan;
use common_catalog::plan::InternalColumn;
use common_catalog::plan::Partitions;
use common_catalog::plan::Projection;
use common_catalog::plan::StageTableInfo;
use common_exception::Result;
use common_expression::types::DataType;
use common_expression::types::NumberDataType;
use common_expression::BlockThresholds;
use common_expression::ColumnId;
use common_expression::DataBlock;
use common_expression::DataField;
use common_expression::DataSchemaRef;
use common_expression::DataSchemaRefExt;
use common_expression::FieldIndex;
use common_expression::RemoteExpr;
use common_expression::Scalar;
use common_expression::TableSchemaRef;
use common_functions::aggregates::AggregateFunctionFactory;
use common_functions::BUILTIN_FUNCTIONS;
use common_meta_app::schema::CatalogInfo;
use common_meta_app::schema::TableInfo;
use common_storage::StageFileInfo;
use enum_as_inner::EnumAsInner;
use storages_common_table_meta::meta::ColumnStatistics;
use storages_common_table_meta::meta::TableSnapshot;

use crate::executor::explain::PlanStatsInfo;
use crate::executor::RangeJoinCondition;
use crate::optimizer::ColumnSet;
use crate::plans::CopyIntoTableMode;
use crate::plans::JoinType;
use crate::plans::RuntimeFilterId;
use crate::plans::ValidationMode;
use crate::plans::WindowFuncFrame;
use crate::ColumnBinding;
use crate::IndexType;

pub type ColumnID = String;

#[derive(Clone, Debug, serde::Serialize, serde::Deserialize)]
pub struct TableScan {
    /// A unique id of operator in a `PhysicalPlan` tree.
    /// Only used for display.
    pub plan_id: u32,

    pub name_mapping: BTreeMap<String, IndexType>,
    pub source: Box<DataSourcePlan>,

    /// Only used for display
    pub table_index: IndexType,
    pub stat_info: Option<PlanStatsInfo>,

    pub internal_column: Option<BTreeMap<FieldIndex, InternalColumn>>,
}

impl TableScan {
    pub fn output_fields(
        schema: TableSchemaRef,
        name_mapping: &BTreeMap<String, IndexType>,
    ) -> Result<Vec<DataField>> {
        let mut fields = Vec::with_capacity(name_mapping.len());
        let mut name_and_ids = name_mapping
            .iter()
            .map(|(name, id)| {
                let index = schema.index_of(name)?;
                Ok((name, id, index))
            })
            .collect::<Result<Vec<_>>>()?;
        name_and_ids.sort_by_key(|(_, _, index)| *index);

        for (name, id, _) in name_and_ids {
            let orig_field = schema.field_with_name(name)?;
            let data_type = DataType::from(orig_field.data_type());
            fields.push(DataField::new(&id.to_string(), data_type));
        }
        Ok(fields)
    }

    pub fn output_schema(&self) -> Result<DataSchemaRef> {
        let fields = TableScan::output_fields(self.source.schema(), &self.name_mapping)?;
        Ok(DataSchemaRefExt::create(fields))
    }
}

#[derive(Clone, Debug, serde::Serialize, serde::Deserialize)]
pub struct CteScan {
    /// A unique id of operator in a `PhysicalPlan` tree.
    /// Only used for display.
    pub plan_id: u32,
    pub cte_idx: (IndexType, IndexType),
    pub output_schema: DataSchemaRef,
    pub offsets: Vec<IndexType>,
}

impl CteScan {
    pub fn output_schema(&self) -> Result<DataSchemaRef> {
        Ok(self.output_schema.clone())
    }
}

#[derive(Clone, Debug, serde::Serialize, serde::Deserialize)]
pub struct MaterializedCte {
    /// A unique id of operator in a `PhysicalPlan` tree.
    /// Only used for display.
    pub plan_id: u32,

    pub left: Box<PhysicalPlan>,
    pub right: Box<PhysicalPlan>,
    pub cte_idx: IndexType,
    pub left_output_columns: Vec<ColumnBinding>,
}

impl MaterializedCte {
    pub fn output_schema(&self) -> Result<DataSchemaRef> {
        let fields = self.right.output_schema()?.fields().clone();
        Ok(DataSchemaRefExt::create(fields))
    }
}

#[derive(Clone, Debug, serde::Serialize, serde::Deserialize)]
pub struct Filter {
    /// A unique id of operator in a `PhysicalPlan` tree.
    /// Only used for display.
    pub plan_id: u32,

    pub input: Box<PhysicalPlan>,

    // Assumption: expression's data type must be `DataType::Boolean`.
    pub predicates: Vec<RemoteExpr>,

    /// Only used for explain
    pub stat_info: Option<PlanStatsInfo>,
}

impl Filter {
    pub fn output_schema(&self) -> Result<DataSchemaRef> {
        self.input.output_schema()
    }
}

#[derive(Clone, Debug, serde::Serialize, serde::Deserialize)]
pub struct Project {
    /// A unique id of operator in a `PhysicalPlan` tree.
    /// Only used for display.
    pub plan_id: u32,

    pub input: Box<PhysicalPlan>,
    pub projections: Vec<usize>,

    /// Only used for display
    pub columns: ColumnSet,
    pub stat_info: Option<PlanStatsInfo>,
}

impl Project {
    pub fn output_schema(&self) -> Result<DataSchemaRef> {
        let input_schema = self.input.output_schema()?;
        let mut fields = Vec::new();
        for i in self.projections.iter() {
            fields.push(input_schema.field(*i).clone());
        }
        Ok(DataSchemaRefExt::create(fields))
    }
}

#[derive(Clone, Debug, serde::Serialize, serde::Deserialize)]
pub struct EvalScalar {
    /// A unique id of operator in a `PhysicalPlan` tree.
    /// Only used for display.
    pub plan_id: u32,

    pub input: Box<PhysicalPlan>,
    pub exprs: Vec<(RemoteExpr, IndexType)>,

    /// Only used for explain
    pub stat_info: Option<PlanStatsInfo>,
}

impl EvalScalar {
    pub fn output_schema(&self) -> Result<DataSchemaRef> {
        let input_schema = self.input.output_schema()?;
        let mut fields = input_schema.fields().clone();
        for (expr, index) in self.exprs.iter() {
            let name = index.to_string();
            if let RemoteExpr::ColumnRef { id, .. } = expr {
                if name == fields[*id].name().as_str() {
                    continue;
                }
            }
            let data_type = expr.as_expr(&BUILTIN_FUNCTIONS).data_type().clone();
            fields.push(DataField::new(&name, data_type));
        }
        Ok(DataSchemaRefExt::create(fields))
    }
}

#[derive(Clone, Debug, serde::Serialize, serde::Deserialize)]
pub struct ProjectSet {
    /// A unique id of operator in a `PhysicalPlan` tree.
    /// Only used for display.
    pub plan_id: u32,

    pub input: Box<PhysicalPlan>,

    pub srf_exprs: Vec<(RemoteExpr, IndexType)>,

    pub unused_indices: HashSet<IndexType>,

    /// Only used for explain
    pub stat_info: Option<PlanStatsInfo>,
}

impl ProjectSet {
    pub fn output_schema(&self) -> Result<DataSchemaRef> {
        let input_schema = self.input.output_schema()?;
        let mut fields = Vec::with_capacity(input_schema.num_fields() + self.srf_exprs.len());
        for (i, field) in input_schema.fields().iter().enumerate() {
            if !self.unused_indices.contains(&i) {
                fields.push(field.clone());
            }
        }
        fields.extend(self.srf_exprs.iter().map(|(srf, index)| {
            DataField::new(
                &index.to_string(),
                srf.as_expr(&BUILTIN_FUNCTIONS).data_type().clone(),
            )
        }));
        Ok(DataSchemaRefExt::create(fields))
    }
}

#[derive(Clone, Debug, serde::Serialize, serde::Deserialize)]
pub struct AggregateExpand {
    /// A unique id of operator in a `PhysicalPlan` tree.
    /// Only used for display.
    pub plan_id: u32,

    pub input: Box<PhysicalPlan>,
    pub group_bys: Vec<IndexType>,
    pub grouping_id_index: IndexType,
    pub grouping_sets: Vec<Vec<IndexType>>,
    /// Only used for explain
    pub stat_info: Option<PlanStatsInfo>,
}

impl AggregateExpand {
    pub fn output_schema(&self) -> Result<DataSchemaRef> {
        let input_schema = self.input.output_schema()?;
        let mut output_fields = input_schema.fields().clone();

        for group_by in self
            .group_bys
            .iter()
            .filter(|&index| *index != self.grouping_id_index)
        {
            // All group by columns will wrap nullable.
            let i = input_schema.index_of(&group_by.to_string())?;
            let f = &mut output_fields[i];
            *f = DataField::new(f.name(), f.data_type().wrap_nullable())
        }

        output_fields.push(DataField::new(
            &self.grouping_id_index.to_string(),
            DataType::Number(NumberDataType::UInt32),
        ));
        Ok(DataSchemaRefExt::create(output_fields))
    }
}

#[derive(Clone, Debug, serde::Serialize, serde::Deserialize)]
pub struct AggregatePartial {
    /// A unique id of operator in a `PhysicalPlan` tree.
    /// Only used for display.
    pub plan_id: u32,

    pub input: Box<PhysicalPlan>,
    pub group_by: Vec<IndexType>,
    pub agg_funcs: Vec<AggregateFunctionDesc>,
    /// Only used for explain
    pub stat_info: Option<PlanStatsInfo>,
}

impl AggregatePartial {
    pub fn output_schema(&self) -> Result<DataSchemaRef> {
        let input_schema = self.input.output_schema()?;
        let mut fields = Vec::with_capacity(self.agg_funcs.len() + self.group_by.len());
        for agg in self.agg_funcs.iter() {
            fields.push(DataField::new(
                &agg.output_column.to_string(),
                DataType::String,
            ));
        }
        if !self.group_by.is_empty() {
            let method = DataBlock::choose_hash_method_with_types(
                &self
                    .group_by
                    .iter()
                    .map(|index| {
                        Ok(input_schema
                            .field_with_name(&index.to_string())?
                            .data_type()
                            .clone())
                    })
                    .collect::<Result<Vec<_>>>()?,
                false,
            )?;
            fields.push(DataField::new("_group_by_key", method.data_type()));
        }
        Ok(DataSchemaRefExt::create(fields))
    }
}

#[derive(Clone, Debug, serde::Serialize, serde::Deserialize)]
pub struct AggregateFinal {
    /// A unique id of operator in a `PhysicalPlan` tree.
    /// Only used for display.
    pub plan_id: u32,

    pub input: Box<PhysicalPlan>,
    pub group_by: Vec<IndexType>,
    pub agg_funcs: Vec<AggregateFunctionDesc>,
    pub before_group_by_schema: DataSchemaRef,

    pub limit: Option<usize>,
    /// Only used for explain
    pub stat_info: Option<PlanStatsInfo>,
}

impl AggregateFinal {
    pub fn output_schema(&self) -> Result<DataSchemaRef> {
        let mut fields = Vec::with_capacity(self.agg_funcs.len() + self.group_by.len());
        for agg in self.agg_funcs.iter() {
            let data_type = agg.sig.return_type()?;
            fields.push(DataField::new(&agg.output_column.to_string(), data_type));
        }
        for id in self.group_by.iter() {
            let data_type = self
                .before_group_by_schema
                .field_with_name(&id.to_string())?
                .data_type()
                .clone();
            fields.push(DataField::new(&id.to_string(), data_type));
        }
        Ok(DataSchemaRefExt::create(fields))
    }
}

#[derive(Clone, Debug, serde::Serialize, serde::Deserialize)]
pub enum WindowFunction {
    Aggregate(AggregateFunctionDesc),
    RowNumber,
    Rank,
    DenseRank,
    PercentRank,
    LagLead(LagLeadFunctionDesc),
    NthValue(NthValueFunctionDesc),
    Ntile(NtileFunctionDesc),
    CumeDist,
}

impl WindowFunction {
    fn data_type(&self) -> Result<DataType> {
        match self {
            WindowFunction::Aggregate(agg) => agg.sig.return_type(),
            WindowFunction::RowNumber | WindowFunction::Rank | WindowFunction::DenseRank => {
                Ok(DataType::Number(NumberDataType::UInt64))
            }
            WindowFunction::PercentRank | WindowFunction::CumeDist => {
                Ok(DataType::Number(NumberDataType::Float64))
            }
            WindowFunction::LagLead(f) => Ok(f.return_type.clone()),
            WindowFunction::NthValue(f) => Ok(f.return_type.clone()),
            WindowFunction::Ntile(f) => Ok(f.return_type.clone()),
        }
    }
}

impl Display for WindowFunction {
    fn fmt(&self, f: &mut std::fmt::Formatter<'_>) -> std::fmt::Result {
        match self {
            WindowFunction::Aggregate(agg) => write!(f, "{}", agg.sig.name),
            WindowFunction::RowNumber => write!(f, "row_number"),
            WindowFunction::Rank => write!(f, "rank"),
            WindowFunction::DenseRank => write!(f, "dense_rank"),
            WindowFunction::PercentRank => write!(f, "percent_rank"),
            WindowFunction::LagLead(lag_lead) if lag_lead.is_lag => write!(f, "lag"),
            WindowFunction::LagLead(_) => write!(f, "lead"),
            WindowFunction::NthValue(_) => write!(f, "nth_value"),
            WindowFunction::Ntile(_) => write!(f, "ntile"),
            WindowFunction::CumeDist => write!(f, "cume_dist"),
        }
    }
}

#[derive(Clone, Debug, serde::Serialize, serde::Deserialize)]
pub struct Window {
    pub plan_id: u32,
    pub index: IndexType,
    pub input: Box<PhysicalPlan>,
    pub func: WindowFunction,
    pub partition_by: Vec<IndexType>,
    pub order_by: Vec<SortDesc>,
    pub window_frame: WindowFuncFrame,
}

impl Window {
    pub fn output_schema(&self) -> Result<DataSchemaRef> {
        let input_schema = self.input.output_schema()?;
        let mut fields = Vec::with_capacity(input_schema.fields().len() + 1);
        fields.extend_from_slice(input_schema.fields());
        fields.push(DataField::new(
            &self.index.to_string(),
            self.func.data_type()?,
        ));
        Ok(DataSchemaRefExt::create(fields))
    }
}

#[derive(Clone, Debug, Eq, PartialEq, serde::Serialize, serde::Deserialize)]
pub struct LambdaFunctionDesc {
    pub func_name: String,
    pub output_column: IndexType,
    pub arg_indices: Vec<IndexType>,
    pub arg_exprs: Vec<String>,
    pub params: Vec<String>,
    pub lambda_expr: RemoteExpr,
    pub data_type: Box<DataType>,
}

#[derive(Clone, Debug, serde::Serialize, serde::Deserialize)]
pub struct Lambda {
    /// A unique id of operator in a `PhysicalPlan` tree.
    /// Only used for display.
    pub plan_id: u32,

    pub input: Box<PhysicalPlan>,
    pub lambda_funcs: Vec<LambdaFunctionDesc>,

    /// Only used for explain
    pub stat_info: Option<PlanStatsInfo>,
}

impl Lambda {
    pub fn output_schema(&self) -> Result<DataSchemaRef> {
        let input_schema = self.input.output_schema()?;
        let mut fields = input_schema.fields().clone();
        for lambda_func in self.lambda_funcs.iter() {
            let name = lambda_func.output_column.to_string();
            let data_type = lambda_func.data_type.clone();
            fields.push(DataField::new(&name, *data_type));
        }
        Ok(DataSchemaRefExt::create(fields))
    }
}

#[derive(Clone, Debug, serde::Serialize, serde::Deserialize)]
pub struct Sort {
    /// A unique id of operator in a `PhysicalPlan` tree.
    /// Only used for display.
    pub plan_id: u32,

    pub input: Box<PhysicalPlan>,
    pub order_by: Vec<SortDesc>,
    // limit = Limit.limit + Limit.offset
    pub limit: Option<usize>,

    // If the sort plan is after the exchange plan
    pub after_exchange: bool,
    pub pre_projection: Option<Vec<IndexType>>,

    /// Only used for explain
    pub stat_info: Option<PlanStatsInfo>,
}

impl Sort {
    pub fn output_schema(&self) -> Result<DataSchemaRef> {
        let input_schema = self.input.output_schema()?;
        if let Some(proj) = &self.pre_projection {
            let fields = proj
                .iter()
                .filter_map(|index| input_schema.field_with_name(&index.to_string()).ok())
                .cloned()
                .collect::<Vec<_>>();
            if fields.len() < input_schema.fields().len() {
                // Only if the projection is not a full projection, we need to add a projection transform.
                return Ok(DataSchemaRefExt::create(fields));
            }
        }
        Ok(input_schema)
    }
}

#[derive(Clone, Debug, serde::Serialize, serde::Deserialize)]
pub struct Limit {
    /// A unique id of operator in a `PhysicalPlan` tree.
    /// Only used for display.
    pub plan_id: u32,

    pub input: Box<PhysicalPlan>,
    pub limit: Option<usize>,
    pub offset: usize,

    /// Only used for explain
    pub stat_info: Option<PlanStatsInfo>,
}

impl Limit {
    pub fn output_schema(&self) -> Result<DataSchemaRef> {
        self.input.output_schema()
    }
}

#[derive(Clone, Debug, serde::Serialize, serde::Deserialize)]
pub struct RowFetch {
    /// A unique id of operator in a `PhysicalPlan` tree.
    /// Only used for display.
    pub plan_id: u32,

    pub input: Box<PhysicalPlan>,

    // cloned from `input`.
    pub source: Box<DataSourcePlan>,
    // projection on the source table schema.
    pub cols_to_fetch: Projection,

    pub row_id_col_offset: usize,

    pub fetched_fields: Vec<DataField>,

    /// Only used for explain
    pub stat_info: Option<PlanStatsInfo>,
}

impl RowFetch {
    pub fn output_schema(&self) -> Result<DataSchemaRef> {
        let mut fields = self.input.output_schema()?.fields().clone();
        fields.extend_from_slice(&self.fetched_fields);
        Ok(DataSchemaRefExt::create(fields))
    }
}

#[derive(Clone, Debug, serde::Serialize, serde::Deserialize)]
pub struct HashJoin {
    /// A unique id of operator in a `PhysicalPlan` tree.
    /// Only used for display.
    pub plan_id: u32,

    pub build: Box<PhysicalPlan>,
    pub probe: Box<PhysicalPlan>,
    pub build_keys: Vec<RemoteExpr>,
    pub probe_keys: Vec<RemoteExpr>,
    pub non_equi_conditions: Vec<RemoteExpr>,
    pub join_type: JoinType,
    pub marker_index: Option<IndexType>,
    pub from_correlated_subquery: bool,

    // It means that join has a corresponding runtime filter
    pub contain_runtime_filter: bool,

    /// Only used for explain
    pub stat_info: Option<PlanStatsInfo>,
}

impl HashJoin {
    pub fn output_schema(&self) -> Result<DataSchemaRef> {
        let mut fields = self.probe.output_schema()?.fields().clone();
        match self.join_type {
            JoinType::Left | JoinType::LeftSingle => {
                for field in self.build.output_schema()?.fields() {
                    fields.push(DataField::new(
                        field.name().as_str(),
                        field.data_type().wrap_nullable(),
                    ));
                }
            }
            JoinType::Right | JoinType::RightSingle => {
                fields.clear();
                for field in self.probe.output_schema()?.fields() {
                    fields.push(DataField::new(
                        field.name().as_str(),
                        field.data_type().wrap_nullable(),
                    ));
                }
                for field in self.build.output_schema()?.fields() {
                    fields.push(DataField::new(
                        field.name().as_str(),
                        field.data_type().clone(),
                    ));
                }
            }
            JoinType::Full => {
                fields.clear();
                for field in self.probe.output_schema()?.fields() {
                    fields.push(DataField::new(
                        field.name().as_str(),
                        field.data_type().wrap_nullable(),
                    ));
                }
                for field in self.build.output_schema()?.fields() {
                    fields.push(DataField::new(
                        field.name().as_str(),
                        field.data_type().wrap_nullable(),
                    ));
                }
            }
            JoinType::LeftSemi | JoinType::LeftAnti => {
                // Do nothing
            }
            JoinType::RightSemi | JoinType::RightAnti => {
                fields.clear();
                fields = self.build.output_schema()?.fields().clone();
            }
            JoinType::LeftMark | JoinType::RightMark => {
                fields.clear();
                let outer_table = if self.join_type == JoinType::RightMark {
                    &self.probe
                } else {
                    &self.build
                };
                fields = outer_table.output_schema()?.fields().clone();
                let name = if let Some(idx) = self.marker_index {
                    idx.to_string()
                } else {
                    "marker".to_string()
                };
                fields.push(DataField::new(
                    name.as_str(),
                    DataType::Nullable(Box::new(DataType::Boolean)),
                ));
            }

            _ => {
                for field in self.build.output_schema()?.fields() {
                    fields.push(DataField::new(
                        field.name().as_str(),
                        field.data_type().clone(),
                    ));
                }
            }
        }
        Ok(DataSchemaRefExt::create(fields))
    }
}

#[derive(Clone, Debug, serde::Serialize, serde::Deserialize)]
pub enum RangeJoinType {
    IEJoin,
    Merge,
}

#[derive(Clone, Debug, serde::Serialize, serde::Deserialize)]
pub struct RangeJoin {
    /// A unique id of operator in a `PhysicalPlan` tree.
    /// Only used for display.
    pub plan_id: u32,
    pub left: Box<PhysicalPlan>,
    pub right: Box<PhysicalPlan>,
    /// The first two conditions: (>, >=, <, <=)
    /// Condition's left/right side only contains one table's column
    pub conditions: Vec<RangeJoinCondition>,
    /// The other conditions
    pub other_conditions: Vec<RemoteExpr>,
    /// Now only support inner join, will support left/right join later
    pub join_type: JoinType,
    pub range_join_type: RangeJoinType,

    /// Only used for explain
    pub stat_info: Option<PlanStatsInfo>,
}

impl RangeJoin {
    pub fn output_schema(&self) -> Result<DataSchemaRef> {
        let mut fields = self.left.output_schema()?.fields().clone();
        fields.extend(self.right.output_schema()?.fields().clone());
        Ok(DataSchemaRefExt::create(fields))
    }
}

#[derive(Clone, Debug, serde::Serialize, serde::Deserialize)]
pub struct Exchange {
    /// A unique id of operator in a `PhysicalPlan` tree.
    pub plan_id: u32,

    pub input: Box<PhysicalPlan>,
    pub kind: FragmentKind,
    pub keys: Vec<RemoteExpr>,
}

impl Exchange {
    pub fn output_schema(&self) -> Result<DataSchemaRef> {
        self.input.output_schema()
    }
}

#[derive(Clone, Debug, serde::Serialize, serde::Deserialize)]
pub struct ExchangeSource {
    /// A unique id of operator in a `PhysicalPlan` tree.
    pub plan_id: u32,

    /// Output schema of exchanged data
    pub schema: DataSchemaRef,

    /// Fragment ID of source fragment
    pub source_fragment_id: usize,
    pub query_id: String,
}

impl ExchangeSource {
    pub fn output_schema(&self) -> Result<DataSchemaRef> {
        Ok(self.schema.clone())
    }
}

#[derive(serde::Serialize, serde::Deserialize, Clone, Debug, PartialEq, Eq)]
pub enum FragmentKind {
    // Init-partition
    Init,
    // Partitioned by hash
    Normal,
    // Broadcast
    Expansive,
    Merge,
}

#[derive(Clone, Debug, serde::Serialize, serde::Deserialize)]
pub struct ExchangeSink {
    /// A unique id of operator in a `PhysicalPlan` tree.
    pub plan_id: u32,

    pub input: Box<PhysicalPlan>,
    /// Input schema of exchanged data
    pub schema: DataSchemaRef,
    pub kind: FragmentKind,
    pub keys: Vec<RemoteExpr>,

    /// Fragment ID of sink fragment
    pub destination_fragment_id: usize,
    /// Addresses of destination nodes
    pub query_id: String,
}

impl ExchangeSink {
    pub fn output_schema(&self) -> Result<DataSchemaRef> {
        Ok(self.schema.clone())
    }
}

#[derive(Clone, Debug, serde::Serialize, serde::Deserialize)]
pub struct UnionAll {
    /// A unique id of operator in a `PhysicalPlan` tree.
    /// Only used for display.
    pub plan_id: u32,

    pub left: Box<PhysicalPlan>,
    pub right: Box<PhysicalPlan>,
    pub pairs: Vec<(String, String)>,
    pub schema: DataSchemaRef,

    /// Only used for explain
    pub stat_info: Option<PlanStatsInfo>,
}

impl UnionAll {
    pub fn output_schema(&self) -> Result<DataSchemaRef> {
        Ok(self.schema.clone())
    }
}

#[derive(Clone, Debug, serde::Serialize, serde::Deserialize)]
<<<<<<< HEAD
pub struct CopyIntoTable {
    pub catalog_name: String,
=======
pub struct DistributedCopyIntoTableFromStage {
    pub plan_id: u32,
    pub catalog_info: CatalogInfo,
    pub database_name: String,
    pub table_name: String,
    // ... into table(<columns>) ..  -> <columns>
>>>>>>> d62b2497
    pub required_values_schema: DataSchemaRef,
    pub values_consts: Vec<Scalar>,
    pub required_source_schema: DataSchemaRef,
    pub write_mode: CopyIntoTableMode,
    pub validation_mode: ValidationMode,
    pub force: bool,
    pub stage_table_info: StageTableInfo,
    pub files: Vec<StageFileInfo>,
    pub table_info: TableInfo,

    pub source: CopyIntoTableSource,
}

#[derive(Clone, Debug, serde::Serialize, serde::Deserialize, EnumAsInner)]
pub enum CopyIntoTableSource {
    Query(Box<QueryCtx>),
    Stage(Box<DataSourcePlan>),
}

#[derive(Clone, Debug, serde::Serialize, serde::Deserialize)]
<<<<<<< HEAD
pub struct QueryCtx {
    pub plan: PhysicalPlan,
=======
pub struct CopyIntoTableFromQuery {
    pub plan_id: u32,
    pub catalog_info: CatalogInfo,
    pub database_name: String,
    pub table_name: String,

    pub required_values_schema: DataSchemaRef, // ... into table(<columns>) ..  -> <columns>
    pub values_consts: Vec<Scalar>,            // (1, ?, 'a', ?) -> (1, 'a')
    pub required_source_schema: DataSchemaRef, // (1, ?, 'a', ?) -> (?, ?)
    // these three fields are used for query result render
>>>>>>> d62b2497
    pub query_source_schema: DataSchemaRef,
    pub ignore_result: bool,
    pub result_columns: Vec<ColumnBinding>,
}

impl CopyIntoTable {
    pub fn output_schema(&self) -> Result<DataSchemaRef> {
        Ok(DataSchemaRef::default())
    }
}

#[derive(Clone, Debug, serde::Serialize, serde::Deserialize)]
pub struct DistributedInsertSelect {
    /// A unique id of operator in a `PhysicalPlan` tree.
    pub plan_id: u32,

    pub input: Box<PhysicalPlan>,
    pub catalog_info: CatalogInfo,
    pub table_info: TableInfo,
    pub insert_schema: DataSchemaRef,
    pub select_schema: DataSchemaRef,
    pub select_column_bindings: Vec<ColumnBinding>,
    pub cast_needed: bool,
}

impl DistributedInsertSelect {
    pub fn output_schema(&self) -> Result<DataSchemaRef> {
        Ok(DataSchemaRef::default())
    }
}

// Build runtime predicate data from join build side
// Then pass it to runtime filter on join probe side
// It's the children of join node
#[derive(Clone, Debug, serde::Serialize, serde::Deserialize)]
pub struct RuntimeFilterSource {
    /// A unique id of operator in a `PhysicalPlan` tree.
    /// Only used for display.
    pub plan_id: u32,

    pub left_side: Box<PhysicalPlan>,
    pub right_side: Box<PhysicalPlan>,
    pub left_runtime_filters: BTreeMap<RuntimeFilterId, RemoteExpr>,
    pub right_runtime_filters: BTreeMap<RuntimeFilterId, RemoteExpr>,
}

impl RuntimeFilterSource {
    pub fn output_schema(&self) -> Result<DataSchemaRef> {
        self.left_side.output_schema()
    }
}

#[derive(Clone, Debug, serde::Serialize, serde::Deserialize)]
pub struct DeletePartial {
    pub parts: Partitions,
    pub filter: RemoteExpr<String>,
    pub table_info: TableInfo,
    pub catalog_info: CatalogInfo,
    pub col_indices: Vec<usize>,
    pub query_row_id_col: bool,
}

impl DeletePartial {
    pub fn output_schema(&self) -> Result<DataSchemaRef> {
        Ok(DataSchemaRef::default())
    }
}

impl MutationAggregate {
    pub fn output_schema(&self) -> Result<DataSchemaRef> {
        Ok(DataSchemaRef::default())
    }
}

// TODO(sky): make TableMutationAggregator distributed
#[derive(Clone, Debug, serde::Serialize, serde::Deserialize)]
pub struct MutationAggregate {
    pub input: Box<PhysicalPlan>,
    pub snapshot: TableSnapshot,
    pub table_info: TableInfo,
<<<<<<< HEAD
    pub catalog_name: String,
    pub mutation_kind: MutationKind,
}

#[derive(Clone, Debug, serde::Serialize, serde::Deserialize, Copy)]
/// This is used by MutationAccumulator, so no compact here.
pub enum MutationKind {
    Delete,
    Update,
    Replace,
    Recluster,
    Insert,
}

#[derive(Clone, Debug, serde::Serialize, serde::Deserialize)]
pub struct AsyncSourcerPlan {
    pub value_data: String,
    pub schema: DataSchemaRef,
}

#[derive(Clone, Debug, serde::Serialize, serde::Deserialize)]
pub struct Deduplicate {
    pub input: Box<PhysicalPlan>,
    pub on_conflicts: Vec<OnConflictField>,
    pub table_is_empty: bool,
    pub table_info: TableInfo,
    pub catalog_name: String,
    pub table_schema: TableSchemaRef,
    pub select_ctx: Option<SelectCtx>,
    pub table_level_range_index: HashMap<ColumnId, ColumnStatistics>,
}

#[derive(Clone, Debug, serde::Serialize, serde::Deserialize)]
pub struct SelectCtx {
    pub select_column_bindings: Vec<ColumnBinding>,
    pub select_schema: DataSchemaRef,
}

#[derive(Clone, Debug, serde::Serialize, serde::Deserialize)]
pub struct OnConflictField {
    pub table_field: common_expression::TableField,
    pub field_index: common_expression::FieldIndex,
}

#[derive(Clone, Debug, serde::Serialize, serde::Deserialize)]
pub struct ReplaceInto {
    pub input: Box<PhysicalPlan>,
    pub segment_partition_num: usize,
    pub block_thresholds: BlockThresholds,
    pub table_info: TableInfo,
    pub on_conflicts: Vec<OnConflictField>,
    pub catalog_name: String,
    pub snapshot: TableSnapshot,
=======
    pub catalog_info: CatalogInfo,
>>>>>>> d62b2497
}

#[derive(Clone, Debug, serde::Serialize, serde::Deserialize)]
pub struct RefreshIndex {
    pub input: Box<PhysicalPlan>,
    pub index_id: u64,
    pub table_info: TableInfo,
    pub select_schema: DataSchemaRef,
    pub select_column_bindings: Vec<ColumnBinding>,
}

impl RefreshIndex {
    pub fn output_schema(&self) -> Result<DataSchemaRef> {
        Ok(DataSchemaRefExt::create(vec![DataField::new(
            "index_loc",
            DataType::String,
        )]))
    }
}

impl Display for RefreshIndex {
    fn fmt(&self, f: &mut Formatter<'_>) -> std::fmt::Result {
        write!(f, "RefreshIndex")
    }
}

#[derive(Clone, Debug, serde::Serialize, serde::Deserialize, EnumAsInner)]
pub enum PhysicalPlan {
    TableScan(TableScan),
    Filter(Filter),
    Project(Project),
    EvalScalar(EvalScalar),
    ProjectSet(ProjectSet),
    AggregateExpand(AggregateExpand),
    AggregatePartial(AggregatePartial),
    AggregateFinal(AggregateFinal),
    Window(Window),
    Lambda(Lambda),
    Sort(Sort),
    Limit(Limit),
    RowFetch(RowFetch),
    HashJoin(HashJoin),
    RangeJoin(RangeJoin),
    Exchange(Exchange),
    UnionAll(UnionAll),
    RuntimeFilterSource(RuntimeFilterSource),
    CteScan(CteScan),
    MaterializedCte(MaterializedCte),

    /// For insert into ... select ... in cluster
    DistributedInsertSelect(Box<DistributedInsertSelect>),
    /// Synthesized by fragmenter
    ExchangeSource(ExchangeSource),
    ExchangeSink(ExchangeSink),

    /// Delete
    DeletePartial(Box<DeletePartial>),
    MutationAggregate(Box<MutationAggregate>),
    /// Copy into table
    CopyIntoTable(Box<CopyIntoTable>),
    /// Replace
    AsyncSourcer(AsyncSourcerPlan),
    Deduplicate(Deduplicate),
    ReplaceInto(ReplaceInto),
}

impl PhysicalPlan {
    pub fn is_distributed_plan(&self) -> bool {
        self.children().any(|child| child.is_distributed_plan())
            || matches!(
                self,
                Self::ExchangeSource(_) | Self::ExchangeSink(_) | Self::Exchange(_)
            )
    }

    /// Get the id of the plan node
    pub fn get_id(&self) -> u32 {
        match self {
            PhysicalPlan::TableScan(v) => v.plan_id,
            PhysicalPlan::Filter(v) => v.plan_id,
            PhysicalPlan::Project(v) => v.plan_id,
            PhysicalPlan::EvalScalar(v) => v.plan_id,
            PhysicalPlan::ProjectSet(v) => v.plan_id,
            PhysicalPlan::AggregateExpand(v) => v.plan_id,
            PhysicalPlan::AggregatePartial(v) => v.plan_id,
            PhysicalPlan::AggregateFinal(v) => v.plan_id,
            PhysicalPlan::Window(v) => v.plan_id,
            PhysicalPlan::Lambda(v) => v.plan_id,
            PhysicalPlan::Sort(v) => v.plan_id,
            PhysicalPlan::Limit(v) => v.plan_id,
            PhysicalPlan::RowFetch(v) => v.plan_id,
            PhysicalPlan::HashJoin(v) => v.plan_id,
            PhysicalPlan::RangeJoin(v) => v.plan_id,
            PhysicalPlan::Exchange(v) => v.plan_id,
            PhysicalPlan::UnionAll(v) => v.plan_id,
            PhysicalPlan::RuntimeFilterSource(v) => v.plan_id,
            PhysicalPlan::DistributedInsertSelect(v) => v.plan_id,
            PhysicalPlan::ExchangeSource(v) => v.plan_id,
            PhysicalPlan::ExchangeSink(v) => v.plan_id,
            PhysicalPlan::CteScan(v) => v.plan_id,
            PhysicalPlan::MaterializedCte(v) => v.plan_id,
            PhysicalPlan::DeletePartial(_)
            | PhysicalPlan::MutationAggregate(_)
            | PhysicalPlan::CopyIntoTable(_)
            | PhysicalPlan::AsyncSourcer(_)
            | PhysicalPlan::Deduplicate(_)
            | PhysicalPlan::ReplaceInto(_) => {
                unreachable!()
            }
        }
    }

    pub fn output_schema(&self) -> Result<DataSchemaRef> {
        match self {
            PhysicalPlan::TableScan(plan) => plan.output_schema(),
            PhysicalPlan::Filter(plan) => plan.output_schema(),
            PhysicalPlan::Project(plan) => plan.output_schema(),
            PhysicalPlan::EvalScalar(plan) => plan.output_schema(),
            PhysicalPlan::AggregateExpand(plan) => plan.output_schema(),
            PhysicalPlan::AggregatePartial(plan) => plan.output_schema(),
            PhysicalPlan::AggregateFinal(plan) => plan.output_schema(),
            PhysicalPlan::Window(plan) => plan.output_schema(),
            PhysicalPlan::Lambda(plan) => plan.output_schema(),
            PhysicalPlan::Sort(plan) => plan.output_schema(),
            PhysicalPlan::Limit(plan) => plan.output_schema(),
            PhysicalPlan::RowFetch(plan) => plan.output_schema(),
            PhysicalPlan::HashJoin(plan) => plan.output_schema(),
            PhysicalPlan::Exchange(plan) => plan.output_schema(),
            PhysicalPlan::ExchangeSource(plan) => plan.output_schema(),
            PhysicalPlan::ExchangeSink(plan) => plan.output_schema(),
            PhysicalPlan::UnionAll(plan) => plan.output_schema(),
            PhysicalPlan::DistributedInsertSelect(plan) => plan.output_schema(),
            PhysicalPlan::ProjectSet(plan) => plan.output_schema(),
            PhysicalPlan::RuntimeFilterSource(plan) => plan.output_schema(),
            PhysicalPlan::DeletePartial(plan) => plan.output_schema(),
            PhysicalPlan::MutationAggregate(plan) => plan.output_schema(),
            PhysicalPlan::RangeJoin(plan) => plan.output_schema(),
            PhysicalPlan::CopyIntoTable(plan) => plan.output_schema(),
            PhysicalPlan::CteScan(plan) => plan.output_schema(),
            PhysicalPlan::MaterializedCte(plan) => plan.output_schema(),
            PhysicalPlan::AsyncSourcer(_)
            | PhysicalPlan::Deduplicate(_)
            | PhysicalPlan::ReplaceInto(_) => Ok(DataSchemaRef::default()),
        }
    }

    pub fn name(&self) -> String {
        match self {
            PhysicalPlan::TableScan(_) => "TableScan".to_string(),
            PhysicalPlan::Filter(_) => "Filter".to_string(),
            PhysicalPlan::Project(_) => "Project".to_string(),
            PhysicalPlan::EvalScalar(_) => "EvalScalar".to_string(),
            PhysicalPlan::AggregateExpand(_) => "AggregateExpand".to_string(),
            PhysicalPlan::AggregatePartial(_) => "AggregatePartial".to_string(),
            PhysicalPlan::AggregateFinal(_) => "AggregateFinal".to_string(),
            PhysicalPlan::Window(_) => "Window".to_string(),
            PhysicalPlan::Lambda(_) => "Lambda".to_string(),
            PhysicalPlan::Sort(_) => "Sort".to_string(),
            PhysicalPlan::Limit(_) => "Limit".to_string(),
            PhysicalPlan::RowFetch(_) => "RowFetch".to_string(),
            PhysicalPlan::HashJoin(_) => "HashJoin".to_string(),
            PhysicalPlan::Exchange(_) => "Exchange".to_string(),
            PhysicalPlan::UnionAll(_) => "UnionAll".to_string(),
            PhysicalPlan::DistributedInsertSelect(_) => "DistributedInsertSelect".to_string(),
            PhysicalPlan::ExchangeSource(_) => "Exchange Source".to_string(),
            PhysicalPlan::ExchangeSink(_) => "Exchange Sink".to_string(),
            PhysicalPlan::ProjectSet(_) => "Unnest".to_string(),
            PhysicalPlan::RuntimeFilterSource(_) => "RuntimeFilterSource".to_string(),
            PhysicalPlan::DeletePartial(_) => "DeletePartial".to_string(),
            PhysicalPlan::MutationAggregate(_) => "DeleteFinal".to_string(),
            PhysicalPlan::RangeJoin(_) => "RangeJoin".to_string(),
            PhysicalPlan::CopyIntoTable(_) => "CopyIntoTable".to_string(),
            PhysicalPlan::AsyncSourcer(_) => "AsyncSourcer".to_string(),
            PhysicalPlan::Deduplicate(_) => "Deduplicate".to_string(),
            PhysicalPlan::ReplaceInto(_) => "Replace".to_string(),
            PhysicalPlan::CteScan(_) => "PhysicalCteScan".to_string(),
            PhysicalPlan::MaterializedCte(_) => "PhysicalMaterializedCte".to_string(),
        }
    }

    pub fn children<'a>(&'a self) -> Box<dyn Iterator<Item = &'a PhysicalPlan> + 'a> {
        match self {
            PhysicalPlan::TableScan(_) | PhysicalPlan::CteScan(_) => Box::new(std::iter::empty()),
            PhysicalPlan::Filter(plan) => Box::new(std::iter::once(plan.input.as_ref())),
            PhysicalPlan::Project(plan) => Box::new(std::iter::once(plan.input.as_ref())),
            PhysicalPlan::EvalScalar(plan) => Box::new(std::iter::once(plan.input.as_ref())),
            PhysicalPlan::AggregateExpand(plan) => Box::new(std::iter::once(plan.input.as_ref())),
            PhysicalPlan::AggregatePartial(plan) => Box::new(std::iter::once(plan.input.as_ref())),
            PhysicalPlan::AggregateFinal(plan) => Box::new(std::iter::once(plan.input.as_ref())),
            PhysicalPlan::Window(plan) => Box::new(std::iter::once(plan.input.as_ref())),
            PhysicalPlan::Lambda(plan) => Box::new(std::iter::once(plan.input.as_ref())),
            PhysicalPlan::Sort(plan) => Box::new(std::iter::once(plan.input.as_ref())),
            PhysicalPlan::Limit(plan) => Box::new(std::iter::once(plan.input.as_ref())),
            PhysicalPlan::RowFetch(plan) => Box::new(std::iter::once(plan.input.as_ref())),
            PhysicalPlan::HashJoin(plan) => Box::new(
                std::iter::once(plan.probe.as_ref()).chain(std::iter::once(plan.build.as_ref())),
            ),
            PhysicalPlan::Exchange(plan) => Box::new(std::iter::once(plan.input.as_ref())),
            PhysicalPlan::ExchangeSource(_) => Box::new(std::iter::empty()),
            PhysicalPlan::ExchangeSink(plan) => Box::new(std::iter::once(plan.input.as_ref())),
            PhysicalPlan::UnionAll(plan) => Box::new(
                std::iter::once(plan.left.as_ref()).chain(std::iter::once(plan.right.as_ref())),
            ),
            PhysicalPlan::DistributedInsertSelect(plan) => {
                Box::new(std::iter::once(plan.input.as_ref()))
            }
            PhysicalPlan::DeletePartial(_plan) => Box::new(std::iter::empty()),
            PhysicalPlan::MutationAggregate(plan) => Box::new(std::iter::once(plan.input.as_ref())),
            PhysicalPlan::ProjectSet(plan) => Box::new(std::iter::once(plan.input.as_ref())),
            PhysicalPlan::RuntimeFilterSource(plan) => Box::new(
                std::iter::once(plan.left_side.as_ref())
                    .chain(std::iter::once(plan.right_side.as_ref())),
            ),
            PhysicalPlan::RangeJoin(plan) => Box::new(
                std::iter::once(plan.left.as_ref()).chain(std::iter::once(plan.right.as_ref())),
            ),
            PhysicalPlan::CopyIntoTable(_) => Box::new(std::iter::empty()),
            PhysicalPlan::AsyncSourcer(_) => Box::new(std::iter::empty()),
            PhysicalPlan::Deduplicate(plan) => Box::new(std::iter::once(plan.input.as_ref())),
            PhysicalPlan::ReplaceInto(plan) => Box::new(std::iter::once(plan.input.as_ref())),
            PhysicalPlan::MaterializedCte(plan) => Box::new(
                std::iter::once(plan.left.as_ref()).chain(std::iter::once(plan.right.as_ref())),
            ),
        }
    }

    /// Used to find data source info in a non-aggregation and single-table query plan.
    pub fn try_find_single_data_source(&self) -> Option<&DataSourcePlan> {
        match self {
            PhysicalPlan::TableScan(scan) => Some(&scan.source),
            PhysicalPlan::Filter(plan) => plan.input.try_find_single_data_source(),
            PhysicalPlan::Project(plan) => plan.input.try_find_single_data_source(),
            PhysicalPlan::EvalScalar(plan) => plan.input.try_find_single_data_source(),
            PhysicalPlan::Window(plan) => plan.input.try_find_single_data_source(),
            PhysicalPlan::Lambda(plan) => plan.input.try_find_single_data_source(),
            PhysicalPlan::Sort(plan) => plan.input.try_find_single_data_source(),
            PhysicalPlan::Limit(plan) => plan.input.try_find_single_data_source(),
            PhysicalPlan::Exchange(plan) => plan.input.try_find_single_data_source(),
            PhysicalPlan::ExchangeSink(plan) => plan.input.try_find_single_data_source(),
            PhysicalPlan::DistributedInsertSelect(plan) => plan.input.try_find_single_data_source(),
            PhysicalPlan::ProjectSet(plan) => plan.input.try_find_single_data_source(),
            PhysicalPlan::RowFetch(plan) => plan.input.try_find_single_data_source(),
            PhysicalPlan::RuntimeFilterSource(_)
            | PhysicalPlan::UnionAll(_)
            | PhysicalPlan::ExchangeSource(_)
            | PhysicalPlan::HashJoin(_)
            | PhysicalPlan::RangeJoin(_)
            | PhysicalPlan::MaterializedCte(_)
            | PhysicalPlan::AggregateExpand(_)
            | PhysicalPlan::AggregateFinal(_)
            | PhysicalPlan::AggregatePartial(_)
            | PhysicalPlan::DeletePartial(_)
            | PhysicalPlan::MutationAggregate(_)
            | PhysicalPlan::CopyIntoTable(_)
            | PhysicalPlan::AsyncSourcer(_)
            | PhysicalPlan::Deduplicate(_)
            | PhysicalPlan::ReplaceInto(_)
            | PhysicalPlan::CteScan(_) => None,
        }
    }
}

#[derive(Clone, Debug, Eq, PartialEq, serde::Serialize, serde::Deserialize)]
pub struct AggregateFunctionDesc {
    pub sig: AggregateFunctionSignature,
    pub output_column: IndexType,
    pub args: Vec<usize>,
    pub arg_indices: Vec<IndexType>,
}

#[derive(Clone, Debug, Eq, PartialEq, serde::Serialize, serde::Deserialize)]
pub enum LagLeadDefault {
    Null,
    Index(IndexType),
}

#[derive(Clone, Debug, Eq, PartialEq, serde::Serialize, serde::Deserialize)]
pub struct LagLeadFunctionDesc {
    pub is_lag: bool,
    pub offset: u64,
    pub arg: usize,
    pub return_type: DataType,
    pub default: LagLeadDefault,
}

#[derive(Clone, Debug, Eq, PartialEq, serde::Serialize, serde::Deserialize)]
pub struct NthValueFunctionDesc {
    pub n: Option<u64>,
    pub arg: usize,
    pub return_type: DataType,
}

#[derive(Clone, Debug, Eq, PartialEq, serde::Serialize, serde::Deserialize)]
pub struct NtileFunctionDesc {
    pub n: u64,
    pub return_type: DataType,
}

#[derive(Clone, Debug, Eq, PartialEq, serde::Serialize, serde::Deserialize)]
pub struct AggregateFunctionSignature {
    pub name: String,
    pub params: Vec<Scalar>,
    pub args: Vec<DataType>,
}

#[derive(Clone, Debug, Eq, PartialEq, serde::Serialize, serde::Deserialize)]
pub struct SortDesc {
    pub asc: bool,
    pub nulls_first: bool,
    pub order_by: IndexType,
}

impl AggregateFunctionSignature {
    pub fn return_type(&self) -> Result<DataType> {
        AggregateFunctionFactory::instance()
            .get(&self.name, self.params.clone(), self.args.clone())?
            .return_type()
    }
}<|MERGE_RESOLUTION|>--- conflicted
+++ resolved
@@ -788,17 +788,8 @@
 }
 
 #[derive(Clone, Debug, serde::Serialize, serde::Deserialize)]
-<<<<<<< HEAD
 pub struct CopyIntoTable {
-    pub catalog_name: String,
-=======
-pub struct DistributedCopyIntoTableFromStage {
-    pub plan_id: u32,
-    pub catalog_info: CatalogInfo,
-    pub database_name: String,
-    pub table_name: String,
-    // ... into table(<columns>) ..  -> <columns>
->>>>>>> d62b2497
+    pub catalog_info:CatalogInfo,
     pub required_values_schema: DataSchemaRef,
     pub values_consts: Vec<Scalar>,
     pub required_source_schema: DataSchemaRef,
@@ -819,21 +810,8 @@
 }
 
 #[derive(Clone, Debug, serde::Serialize, serde::Deserialize)]
-<<<<<<< HEAD
 pub struct QueryCtx {
     pub plan: PhysicalPlan,
-=======
-pub struct CopyIntoTableFromQuery {
-    pub plan_id: u32,
-    pub catalog_info: CatalogInfo,
-    pub database_name: String,
-    pub table_name: String,
-
-    pub required_values_schema: DataSchemaRef, // ... into table(<columns>) ..  -> <columns>
-    pub values_consts: Vec<Scalar>,            // (1, ?, 'a', ?) -> (1, 'a')
-    pub required_source_schema: DataSchemaRef, // (1, ?, 'a', ?) -> (?, ?)
-    // these three fields are used for query result render
->>>>>>> d62b2497
     pub query_source_schema: DataSchemaRef,
     pub ignore_result: bool,
     pub result_columns: Vec<ColumnBinding>,
@@ -914,8 +892,7 @@
     pub input: Box<PhysicalPlan>,
     pub snapshot: TableSnapshot,
     pub table_info: TableInfo,
-<<<<<<< HEAD
-    pub catalog_name: String,
+    pub catalog_info: CatalogInfo,
     pub mutation_kind: MutationKind,
 }
 
@@ -968,9 +945,6 @@
     pub on_conflicts: Vec<OnConflictField>,
     pub catalog_name: String,
     pub snapshot: TableSnapshot,
-=======
-    pub catalog_info: CatalogInfo,
->>>>>>> d62b2497
 }
 
 #[derive(Clone, Debug, serde::Serialize, serde::Deserialize)]
