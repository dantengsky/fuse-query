--- conflicted
+++ resolved
@@ -70,148 +70,145 @@
     registry
 }
 
-<<<<<<< HEAD
-fn register_casting_rules(registry: &mut FunctionRegistry) {
+fn register_auto_cast_rules(registry: &mut FunctionRegistry) {
+    registry.register_default_cast_rules(vec![
+        (DataType::Date, DataType::Timestamp),
+        (
+            DataType::Number(NumberDataType::UInt8),
+            DataType::Number(NumberDataType::UInt16),
+        ),
+        (
+            DataType::Number(NumberDataType::UInt8),
+            DataType::Number(NumberDataType::UInt32),
+        ),
+        (
+            DataType::Number(NumberDataType::UInt8),
+            DataType::Number(NumberDataType::UInt64),
+        ),
+        (
+            DataType::Number(NumberDataType::UInt8),
+            DataType::Number(NumberDataType::Int16),
+        ),
+        (
+            DataType::Number(NumberDataType::UInt8),
+            DataType::Number(NumberDataType::Int32),
+        ),
+        (
+            DataType::Number(NumberDataType::UInt8),
+            DataType::Number(NumberDataType::Int64),
+        ),
+        (
+            DataType::Number(NumberDataType::UInt8),
+            DataType::Number(NumberDataType::Float32),
+        ),
+        (
+            DataType::Number(NumberDataType::UInt8),
+            DataType::Number(NumberDataType::Float64),
+        ),
+        (
+            DataType::Number(NumberDataType::UInt16),
+            DataType::Number(NumberDataType::UInt32),
+        ),
+        (
+            DataType::Number(NumberDataType::UInt16),
+            DataType::Number(NumberDataType::UInt64),
+        ),
+        (
+            DataType::Number(NumberDataType::UInt16),
+            DataType::Number(NumberDataType::Int32),
+        ),
+        (
+            DataType::Number(NumberDataType::UInt16),
+            DataType::Number(NumberDataType::Int64),
+        ),
+        (
+            DataType::Number(NumberDataType::UInt16),
+            DataType::Number(NumberDataType::Float32),
+        ),
+        (
+            DataType::Number(NumberDataType::UInt16),
+            DataType::Number(NumberDataType::Float64),
+        ),
+        (
+            DataType::Number(NumberDataType::UInt32),
+            DataType::Number(NumberDataType::UInt64),
+        ),
+        (
+            DataType::Number(NumberDataType::UInt32),
+            DataType::Number(NumberDataType::Int64),
+        ),
+        (
+            DataType::Number(NumberDataType::UInt32),
+            DataType::Number(NumberDataType::Float64),
+        ),
+        (
+            DataType::Number(NumberDataType::UInt64),
+            DataType::Number(NumberDataType::Int64),
+        ),
+        (
+            DataType::Number(NumberDataType::UInt64),
+            DataType::Number(NumberDataType::Float64),
+        ),
+        (
+            DataType::Number(NumberDataType::Int8),
+            DataType::Number(NumberDataType::Int16),
+        ),
+        (
+            DataType::Number(NumberDataType::Int8),
+            DataType::Number(NumberDataType::Int32),
+        ),
+        (
+            DataType::Number(NumberDataType::Int8),
+            DataType::Number(NumberDataType::Int64),
+        ),
+        (
+            DataType::Number(NumberDataType::Int8),
+            DataType::Number(NumberDataType::Float32),
+        ),
+        (
+            DataType::Number(NumberDataType::Int8),
+            DataType::Number(NumberDataType::Float64),
+        ),
+        (
+            DataType::Number(NumberDataType::Int16),
+            DataType::Number(NumberDataType::Int32),
+        ),
+        (
+            DataType::Number(NumberDataType::Int16),
+            DataType::Number(NumberDataType::Int64),
+        ),
+        (
+            DataType::Number(NumberDataType::Int16),
+            DataType::Number(NumberDataType::Float32),
+        ),
+        (
+            DataType::Number(NumberDataType::Int16),
+            DataType::Number(NumberDataType::Float64),
+        ),
+        (
+            DataType::Number(NumberDataType::Int32),
+            DataType::Number(NumberDataType::Int64),
+        ),
+        (
+            DataType::Number(NumberDataType::Int32),
+            DataType::Number(NumberDataType::Float64),
+        ),
+        (
+            DataType::Number(NumberDataType::Int64),
+            DataType::Number(NumberDataType::Float64),
+        ),
+        (
+            DataType::Number(NumberDataType::Float32),
+            DataType::Number(NumberDataType::Float64),
+        ),
+    ]);
+
     for data_type in ALL_INTEGER_TYPES {
         registry.register_auto_cast_signatures("is_true", vec![(
             DataType::Number(*data_type),
             DataType::Boolean,
         )]);
     }
-=======
-fn register_auto_cast_rules(registry: &mut FunctionRegistry) {
-    registry.register_default_cast_rules(vec![
-        (DataType::Date, DataType::Timestamp),
-        (
-            DataType::Number(NumberDataType::UInt8),
-            DataType::Number(NumberDataType::UInt16),
-        ),
-        (
-            DataType::Number(NumberDataType::UInt8),
-            DataType::Number(NumberDataType::UInt32),
-        ),
-        (
-            DataType::Number(NumberDataType::UInt8),
-            DataType::Number(NumberDataType::UInt64),
-        ),
-        (
-            DataType::Number(NumberDataType::UInt8),
-            DataType::Number(NumberDataType::Int16),
-        ),
-        (
-            DataType::Number(NumberDataType::UInt8),
-            DataType::Number(NumberDataType::Int32),
-        ),
-        (
-            DataType::Number(NumberDataType::UInt8),
-            DataType::Number(NumberDataType::Int64),
-        ),
-        (
-            DataType::Number(NumberDataType::UInt8),
-            DataType::Number(NumberDataType::Float32),
-        ),
-        (
-            DataType::Number(NumberDataType::UInt8),
-            DataType::Number(NumberDataType::Float64),
-        ),
-        (
-            DataType::Number(NumberDataType::UInt16),
-            DataType::Number(NumberDataType::UInt32),
-        ),
-        (
-            DataType::Number(NumberDataType::UInt16),
-            DataType::Number(NumberDataType::UInt64),
-        ),
-        (
-            DataType::Number(NumberDataType::UInt16),
-            DataType::Number(NumberDataType::Int32),
-        ),
-        (
-            DataType::Number(NumberDataType::UInt16),
-            DataType::Number(NumberDataType::Int64),
-        ),
-        (
-            DataType::Number(NumberDataType::UInt16),
-            DataType::Number(NumberDataType::Float32),
-        ),
-        (
-            DataType::Number(NumberDataType::UInt16),
-            DataType::Number(NumberDataType::Float64),
-        ),
-        (
-            DataType::Number(NumberDataType::UInt32),
-            DataType::Number(NumberDataType::UInt64),
-        ),
-        (
-            DataType::Number(NumberDataType::UInt32),
-            DataType::Number(NumberDataType::Int64),
-        ),
-        (
-            DataType::Number(NumberDataType::UInt32),
-            DataType::Number(NumberDataType::Float64),
-        ),
-        (
-            DataType::Number(NumberDataType::UInt64),
-            DataType::Number(NumberDataType::Int64),
-        ),
-        (
-            DataType::Number(NumberDataType::UInt64),
-            DataType::Number(NumberDataType::Float64),
-        ),
-        (
-            DataType::Number(NumberDataType::Int8),
-            DataType::Number(NumberDataType::Int16),
-        ),
-        (
-            DataType::Number(NumberDataType::Int8),
-            DataType::Number(NumberDataType::Int32),
-        ),
-        (
-            DataType::Number(NumberDataType::Int8),
-            DataType::Number(NumberDataType::Int64),
-        ),
-        (
-            DataType::Number(NumberDataType::Int8),
-            DataType::Number(NumberDataType::Float32),
-        ),
-        (
-            DataType::Number(NumberDataType::Int8),
-            DataType::Number(NumberDataType::Float64),
-        ),
-        (
-            DataType::Number(NumberDataType::Int16),
-            DataType::Number(NumberDataType::Int32),
-        ),
-        (
-            DataType::Number(NumberDataType::Int16),
-            DataType::Number(NumberDataType::Int64),
-        ),
-        (
-            DataType::Number(NumberDataType::Int16),
-            DataType::Number(NumberDataType::Float32),
-        ),
-        (
-            DataType::Number(NumberDataType::Int16),
-            DataType::Number(NumberDataType::Float64),
-        ),
-        (
-            DataType::Number(NumberDataType::Int32),
-            DataType::Number(NumberDataType::Int64),
-        ),
-        (
-            DataType::Number(NumberDataType::Int32),
-            DataType::Number(NumberDataType::Float64),
-        ),
-        (
-            DataType::Number(NumberDataType::Int64),
-            DataType::Number(NumberDataType::Float64),
-        ),
-        (
-            DataType::Number(NumberDataType::Float32),
-            DataType::Number(NumberDataType::Float64),
-        ),
-    ]);
->>>>>>> 334e69a2
 
     for func_name in ["and", "or", "not", "xor"] {
         for data_type in ALL_INTEGER_TYPES {
