// Copyright 2022 Datafuse Labs.
//
// Licensed under the Apache License, Version 2.0 (the "License");
// you may not use this file except in compliance with the License.
// You may obtain a copy of the License at
//
//     http://www.apache.org/licenses/LICENSE-2.0
//
// Unless required by applicable law or agreed to in writing, software
// distributed under the License is distributed on an "AS IS" BASIS,
// WITHOUT WARRANTIES OR CONDITIONS OF ANY KIND, either express or implied.
// See the License for the specific language governing permissions and
// limitations under the License.

use std::collections::HashMap;
use std::collections::HashSet;
use std::sync::Arc;

use common_arrow::arrow::datatypes::Schema as ArrowSchema;
use common_arrow::arrow::io::parquet::write::to_parquet_schema;
use common_arrow::parquet::metadata::ColumnDescriptor;
use common_arrow::schema_projection as ap;
use common_catalog::plan::Projection;
use common_catalog::table::ColumnId;
use common_exception::Result;
use common_expression::DataSchema;
use common_expression::DataSchemaRef;
use common_storage::ColumnNodes;
use opendal::Object;
use opendal::Operator;

use crate::parquet_part::ParquetRowGroupPart;
use crate::table_function::arrow_to_table_schema;

pub type IndexedChunk = (usize, Vec<u8>);

/// The reader to parquet files with a projected schema.
///
/// **ALERT**: dictionary type is not supported yet.
/// If there are dictionary pages in the parquet file, the reading process may fail.
#[derive(Clone)]
pub struct ParquetReader {
    operator: Operator,
    /// The indices of columns need to read by this reader.
    ///
    /// Use [`HashSet`] to avoid duplicate indices.
    /// Duplicate indices will exist when there are nested types or
    /// select a same field multiple times.
    ///
    /// For example:
    ///
    /// ```sql
    /// select a, a.b, a.c from t;
    /// select a, b, a from t;
    /// ```
    columns_to_read: HashSet<(usize, ColumnId)>,
    /// The schema of the [`common_expression::DataBlock`] this reader produces.
    ///
    /// ```
    /// output_schema = DataSchema::from(projected_arrow_schema)
    /// ```
    pub(crate) output_schema: DataSchemaRef,
    /// The actual schema used to read parquet.
    ///
    /// The reason of using [`ArrowSchema`] to read parquet is that
    /// There are some types that Databend not support such as Timestamp of nanoseconds.
    /// Such types will be convert to supported types after deserialization.
    pub(crate) projected_arrow_schema: ArrowSchema,
    /// [`ColumnNodes`] corresponding to the `projected_arrow_schema`.
    pub(crate) projected_column_nodes: ColumnNodes,
    /// [`ColumnDescriptor`]s corresponding to the `projected_arrow_schema`.
    pub(crate) projected_column_descriptors: HashMap<usize, ColumnDescriptor>,
}

impl ParquetReader {
    pub fn create(
        operator: Operator,
        schema: ArrowSchema,
        projection: Projection,
    ) -> Result<Arc<ParquetReader>> {
        let (
            projected_arrow_schema,
            projected_column_nodes,
            projected_column_descriptors,
            columns_to_read,
        ) = Self::do_projection(&schema, &projection)?;

        let t_schema = arrow_to_table_schema(projected_arrow_schema.clone());
        let output_schema = DataSchema::from(&t_schema);

        Ok(Arc::new(ParquetReader {
            operator,
            columns_to_read,
            output_schema: Arc::new(output_schema),
            projected_arrow_schema,
            projected_column_nodes,
            projected_column_descriptors,
        }))
    }

    pub fn output_schema(&self) -> &DataSchema {
        &self.output_schema
    }

    /// Project the schema and get the needed column leaves.
    #[allow(clippy::type_complexity)]
    pub fn do_projection(
        schema: &ArrowSchema,
        projection: &Projection,
    ) -> Result<(
        ArrowSchema,
        ColumnNodes,
        HashMap<usize, ColumnDescriptor>,
        HashSet<(usize, ColumnId)>,
    )> {
        // Full schema and column leaves.
<<<<<<< HEAD
        let column_leaves = ColumnLeaves::new_from_schema(schema, None);
=======
        let column_nodes = ColumnNodes::new_from_schema(schema);
>>>>>>> 7899f0bb
        let schema_descriptors = to_parquet_schema(schema)?;
        // Project schema
        let projected_arrow_schema = match projection {
            Projection::Columns(indices) => ap::project(schema, indices),
            Projection::InnerColumns(path_indices) => ap::inner_project(schema, path_indices),
        };
        // Project column leaves
        let projected_column_nodes = ColumnNodes {
            column_nodes: projection
                .project_column_nodes(&column_nodes)?
                .iter()
                .map(|&leaf| leaf.clone())
                .collect(),
        };
        let column_nodes = &projected_column_nodes.column_nodes;
        // Project column descriptors and collect columns to read
        let mut projected_column_descriptors = HashMap::with_capacity(column_nodes.len());
        let mut columns_to_read =
<<<<<<< HEAD
            HashSet::with_capacity(column_leaves.iter().map(|leaf| leaf.leaf_ids.len()).sum());
        for column_leaf in column_leaves {
            for (i, index) in column_leaf.leaf_ids.iter().enumerate() {
                let column_id = column_leaf.leaf_column_id(i);
                columns_to_read.insert((*index, column_id));
=======
            HashSet::with_capacity(column_nodes.iter().map(|leaf| leaf.leaf_ids.len()).sum());
        for column_node in column_nodes {
            for index in &column_node.leaf_ids {
                columns_to_read.insert(*index);
>>>>>>> 7899f0bb
                projected_column_descriptors
                    .insert(*index, schema_descriptors.columns()[*index].clone());
            }
        }
        Ok((
            projected_arrow_schema,
            projected_column_nodes,
            projected_column_descriptors,
            columns_to_read,
        ))
    }

    /// Read columns data of one row group.
    pub fn sync_read_columns(&self, part: &ParquetRowGroupPart) -> Result<Vec<IndexedChunk>> {
        let mut chunks = Vec::with_capacity(self.columns_to_read.len());

        for (index, column_id) in &self.columns_to_read {
            if let Some(meta) = part.column_metas.get(column_id) {
                let op = self.operator.clone();
                let chunk = Self::sync_read_one_column(
                    op.object(&part.location),
                    meta.offset,
                    meta.length,
                )?;
                chunks.push((*index, chunk));
            }
        }

        Ok(chunks)
    }

    #[inline]
    pub fn sync_read_one_column(o: Object, offset: u64, length: u64) -> Result<Vec<u8>> {
        Ok(o.blocking_range_read(offset..offset + length)?)
    }
}<|MERGE_RESOLUTION|>--- conflicted
+++ resolved
@@ -114,11 +114,8 @@
         HashSet<(usize, ColumnId)>,
     )> {
         // Full schema and column leaves.
-<<<<<<< HEAD
-        let column_leaves = ColumnLeaves::new_from_schema(schema, None);
-=======
-        let column_nodes = ColumnNodes::new_from_schema(schema);
->>>>>>> 7899f0bb
+
+        let column_nodes = ColumnNodes::new_from_schema(schema, None);
         let schema_descriptors = to_parquet_schema(schema)?;
         // Project schema
         let projected_arrow_schema = match projection {
@@ -137,18 +134,11 @@
         // Project column descriptors and collect columns to read
         let mut projected_column_descriptors = HashMap::with_capacity(column_nodes.len());
         let mut columns_to_read =
-<<<<<<< HEAD
-            HashSet::with_capacity(column_leaves.iter().map(|leaf| leaf.leaf_ids.len()).sum());
-        for column_leaf in column_leaves {
-            for (i, index) in column_leaf.leaf_ids.iter().enumerate() {
-                let column_id = column_leaf.leaf_column_id(i);
-                columns_to_read.insert((*index, column_id));
-=======
             HashSet::with_capacity(column_nodes.iter().map(|leaf| leaf.leaf_ids.len()).sum());
         for column_node in column_nodes {
-            for index in &column_node.leaf_ids {
-                columns_to_read.insert(*index);
->>>>>>> 7899f0bb
+            for (i, index) in column_node.leaf_ids.iter().enumerate() {
+                let column_id = column_node.leaf_column_id(i);
+                columns_to_read.insert((*index, column_id));
                 projected_column_descriptors
                     .insert(*index, schema_descriptors.columns()[*index].clone());
             }
