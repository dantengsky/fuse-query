--- conflicted
+++ resolved
@@ -30,7 +30,6 @@
 use common_exception::Result;
 use common_expression::DataBlock;
 use storages_common_table_meta::meta::BlockMeta;
-use storages_common_table_meta::meta::ColumnId;
 use storages_common_table_meta::meta::ColumnMeta;
 use storages_common_table_meta::meta::Compression;
 
@@ -122,13 +121,8 @@
         &self,
         num_rows: usize,
         compression: &Compression,
-<<<<<<< HEAD
-        columns_meta: &HashMap<usize, ColumnMeta>,
+        columns_meta: &HashMap<ColumnId, ColumnMeta>,
         columns_chunks: Vec<(ColumnId, &[u8])>,
-=======
-        columns_meta: &HashMap<ColumnId, ColumnMeta>,
-        columns_chunks: Vec<(usize, &[u8])>,
->>>>>>> bfe16218
         uncompressed_buffer: Option<Arc<UncompressedBuffer>>,
     ) -> Result<DataBlock> {
         if columns_chunks.is_empty() {
@@ -146,26 +140,18 @@
             let mut column_metas = Vec::with_capacity(indices.len());
             let mut column_chunks = Vec::with_capacity(indices.len());
             let mut column_descriptors = Vec::with_capacity(indices.len());
-<<<<<<< HEAD
-            for index in indices {
-                let column_id = *index as ColumnId;
-                let column_read = <&[u8]>::clone(&chunk_map[&column_id]);
-                let column_meta = &columns_meta[index];
-                let column_descriptor = &self.parquet_schema_descriptor.columns()[*index];
-                column_metas.push(column_meta);
-                column_chunks.push(column_read);
-                column_descriptors.push(column_descriptor);
-=======
             for (i, index) in indices.iter().enumerate() {
                 let column_id = column.leaf_column_id(i);
+                // TODO where is the None branch?
                 if let Some(column_meta) = columns_meta.get(&column_id) {
-                    let column_read = <&[u8]>::clone(&chunk_map[index]);
+                    // TODO why index is used here?
+                    let column_id_in_question = *index as ColumnId;
+                    let column_read = <&[u8]>::clone(&chunk_map[&column_id_in_question]);
                     let column_descriptor = &self.parquet_schema_descriptor.columns()[*index];
                     column_metas.push(column_meta);
                     column_chunks.push(column_read);
                     column_descriptors.push(column_descriptor);
                 }
->>>>>>> bfe16218
             }
 
             columns_array_iter.push(Self::chunks_to_parquet_array_iter(
