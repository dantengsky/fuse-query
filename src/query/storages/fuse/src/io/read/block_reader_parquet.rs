// Copyright 2021 Datafuse Labs.
//
// Licensed under the Apache License, Version 2.0 (the "License");
// you may not use this file except in compliance with the License.
// You may obtain a copy of the License at
//
//     http://www.apache.org/licenses/LICENSE-2.0
//
// Unless required by applicable law or agreed to in writing, software
// distributed under the License is distributed on an "AS IS" BASIS,
// WITHOUT WARRANTIES OR CONDITIONS OF ANY KIND, either express or implied.
// See the License for the specific language governing permissions and
// limitations under the License.

use std::collections::hash_map::Entry;
use std::collections::HashMap;
use std::sync::Arc;

use common_arrow::arrow::array::Array;
use common_arrow::arrow::chunk::Chunk;
use common_arrow::arrow::datatypes::Field;
use common_arrow::arrow::io::parquet::read::column_iter_to_arrays;
use common_arrow::arrow::io::parquet::read::ArrayIter;
use common_arrow::arrow::io::parquet::read::RowGroupDeserializer;
use common_arrow::arrow::io::parquet::write::to_parquet_schema;
use common_arrow::parquet::compression::Compression as ParquetCompression;
use common_arrow::parquet::metadata::ColumnDescriptor;
use common_arrow::parquet::read::BasicDecompressor;
use common_arrow::parquet::read::PageMetaData;
use common_arrow::parquet::read::PageReader;
<<<<<<< HEAD
=======
use common_base::runtime::{LimitMemGuard, UnlimitedFuture};
>>>>>>> 466a45e0
use common_catalog::plan::PartInfoPtr;
use common_catalog::plan::Projection;
use common_catalog::table_context::TableContext;
use common_datablocks::DataBlock;
use common_datavalues::DataSchemaRef;
use common_exception::ErrorCode;
use common_exception::Result;
use common_storage::ColumnLeaf;
use common_storage::ColumnLeaves;
use common_storages_table_meta::meta::BlockMeta;
use common_storages_table_meta::meta::ColumnMeta;
use common_storages_table_meta::meta::Compression;
use futures::StreamExt;
use futures::TryStreamExt;
use opendal::Object;
use opendal::Operator;
use tracing::debug_span;
use tracing::Instrument;

use crate::fuse_part::FusePartInfo;
use crate::io::BlockReader;
use crate::metrics::metrics_inc_remote_io_read_bytes;
use crate::metrics::metrics_inc_remote_io_read_parts;
use crate::metrics::metrics_inc_remote_io_seeks;

impl BlockReader {
    pub fn create(
        operator: Operator,
        schema: DataSchemaRef,
        projection: Projection,
    ) -> Result<Arc<BlockReader>> {
        let projected_schema = match projection {
            Projection::Columns(ref indices) => DataSchemaRef::new(schema.project(indices)),
            Projection::InnerColumns(ref path_indices) => {
                DataSchemaRef::new(schema.inner_project(path_indices))
            }
        };

        let arrow_schema = schema.to_arrow();
        let parquet_schema_descriptor = to_parquet_schema(&arrow_schema)?;
        let column_leaves = ColumnLeaves::new_from_schema(&arrow_schema);

        Ok(Arc::new(BlockReader {
            operator,
            projection,
            projected_schema,
            parquet_schema_descriptor,
            column_leaves,
        }))
    }

    pub fn schema(&self) -> DataSchemaRef {
        self.projected_schema.clone()
    }

    fn to_array_iter(
        metas: Vec<&ColumnMeta>,
        chunks: Vec<Vec<u8>>,
        rows: usize,
        column_descriptors: Vec<&ColumnDescriptor>,
        field: Field,
        compression: &Compression,
    ) -> Result<ArrayIter<'static>> {
        let columns = metas
            .iter()
            .zip(chunks.into_iter().zip(column_descriptors.iter()))
            .map(|(meta, (chunk, column_descriptor))| {
                let page_meta_data = PageMetaData {
                    column_start: meta.offset,
                    num_values: meta.num_values as i64,
                    compression: Self::to_parquet_compression(compression)?,
                    descriptor: column_descriptor.descriptor.clone(),
                };
                let pages = PageReader::new_with_page_meta(
                    std::io::Cursor::new(chunk),
                    page_meta_data,
                    Arc::new(|_, _| true),
                    vec![],
                    usize::MAX,
                );
                Ok(BasicDecompressor::new(pages, vec![]))
            })
            .collect::<Result<Vec<_>>>()?;

        let types = column_descriptors
            .iter()
            .map(|column_descriptor| &column_descriptor.descriptor.primitive_type)
            .collect::<Vec<_>>();

        Ok(column_iter_to_arrays(
            columns,
            types,
            field,
            Some(rows),
            rows,
        )?)
    }

    // TODO refine these

    #[tracing::instrument(level = "debug", skip_all)]
    pub async fn read_with_block_meta(&self, meta: &BlockMeta) -> Result<DataBlock> {
        let (num_rows, columns_array_iter) = self.read_columns_with_block_meta(meta).await?;
        let mut deserializer = RowGroupDeserializer::new(columns_array_iter, num_rows, None);
        self.try_next_block(&mut deserializer)
    }
    // TODO refine these

    pub async fn read_columns_with_block_meta(
        &self,
        meta: &BlockMeta,
    ) -> Result<(usize, Vec<ArrayIter<'static>>)> {
        let num_rows = meta.row_count as usize;
        let num_cols = self.projection.len();
        let mut column_chunk_futs = Vec::with_capacity(num_cols);
        let mut columns_meta: HashMap<usize, ColumnMeta> =
            HashMap::with_capacity(meta.col_metas.len());

        let columns = self.projection.project_column_leaves(&self.column_leaves)?;
        let indices = Self::build_projection_indices(&columns);
        for (index, _) in indices {
            let column_meta = &meta.col_metas[&(index as u32)];
            let column_reader = self.operator.object(&meta.location.0);
            let fut = async move {
                let column_chunk = column_reader
                    .range_read(column_meta.offset..column_meta.offset + column_meta.len)
                    .await?;
                Ok::<_, ErrorCode>((index, column_chunk))
            }
                .instrument(debug_span!("read_col_chunk"));
            column_chunk_futs.push(fut);

            columns_meta.insert(
                index,
                ColumnMeta::new(column_meta.offset, column_meta.len, column_meta.num_values),
            );
        }

        let num_cols = columns_meta.len();
        let chunks = futures::stream::iter(column_chunk_futs)
            .buffered(std::cmp::min(10, num_cols))
            .try_collect::<Vec<_>>()
            .await?;

        let mut chunk_map: HashMap<usize, Vec<u8>> = chunks.into_iter().collect();
        let mut cnt_map = Self::build_projection_count_map(&columns);
        let mut columns_array_iter = Vec::with_capacity(num_cols);
        for column in &columns {
            let field = column.field.clone();
            let indices = &column.leaf_ids;
            let mut column_metas = Vec::with_capacity(indices.len());
            let mut column_chunks = Vec::with_capacity(indices.len());
            let mut column_descriptors = Vec::with_capacity(indices.len());
            for index in indices {
                let column_meta = &columns_meta[index];
                let cnt = cnt_map.get_mut(index).unwrap();
                *cnt -= 1;
                let column_chunk = if cnt > &mut 0 {
                    chunk_map.get(index).unwrap().clone()
                } else {
                    chunk_map.remove(index).unwrap()
                };
                let column_descriptor = &self.parquet_schema_descriptor.columns()[*index];
                column_metas.push(column_meta);
                column_chunks.push(column_chunk);
                column_descriptors.push(column_descriptor);
            }
            columns_array_iter.push(Self::to_array_iter(
                column_metas,
                column_chunks,
                num_rows,
                column_descriptors,
                field,
                &meta.compression(),
            )?);
        }

        Ok((num_rows, columns_array_iter))
    }

    pub fn build_block(&self, chunks: Vec<(usize, Box<dyn Array>)>) -> Result<DataBlock> {
        let mut results = Vec::with_capacity(chunks.len());
        let mut chunk_map: HashMap<usize, Box<dyn Array>> = chunks.into_iter().collect();
        let columns = self.projection.project_column_leaves(&self.column_leaves)?;
        for column in &columns {
            let indices = &column.leaf_ids;

            for index in indices {
                if let Some(array) = chunk_map.remove(index) {
                    results.push(array);
                    break;
                }
            }
        }
        let chunk = Chunk::new(results);
        DataBlock::from_chunk(&self.schema(), &chunk)
    }

    pub fn deserialize(
        &self,
        part: PartInfoPtr,
        chunks: Vec<(usize, Vec<u8>)>,
    ) -> Result<DataBlock> {
        let part = FusePartInfo::from_part(&part)?;
        let mut chunk_map: HashMap<usize, Vec<u8>> = chunks.into_iter().collect();
        let mut columns_array_iter = Vec::with_capacity(self.projection.len());

        let num_rows = part.nums_rows;
        let columns = self.projection.project_column_leaves(&self.column_leaves)?;
        let mut cnt_map = Self::build_projection_count_map(&columns);
        for column in &columns {
            let field = column.field.clone();
            let indices = &column.leaf_ids;
            let mut column_metas = Vec::with_capacity(indices.len());
            let mut column_chunks = Vec::with_capacity(indices.len());
            let mut column_descriptors = Vec::with_capacity(indices.len());
            for index in indices {
                let column_meta = &part.columns_meta[index];
                let cnt = cnt_map.get_mut(index).unwrap();
                *cnt -= 1;
                let column_chunk = if cnt > &mut 0 {
                    chunk_map.get(index).unwrap().clone()
                } else {
                    chunk_map.remove(index).unwrap()
                };
                let column_descriptor = &self.parquet_schema_descriptor.columns()[*index];
                column_metas.push(column_meta);
                column_chunks.push(column_chunk);
                column_descriptors.push(column_descriptor);
            }
            columns_array_iter.push(Self::to_array_iter(
                column_metas,
                column_chunks,
                num_rows,
                column_descriptors,
                field,
                &part.compression,
            )?);
        }

        let mut deserializer = RowGroupDeserializer::new(columns_array_iter, num_rows, None);

        self.try_next_block(&mut deserializer)
    }

    pub async fn read_columns_data(
        &self,
        ctx: Arc<dyn TableContext>,
        raw_part: PartInfoPtr,
    ) -> Result<Vec<(usize, Vec<u8>)>> {
        // Perf
        metrics_inc_remote_io_read_parts(1);

        let part = FusePartInfo::from_part(&raw_part)?;
        let columns = self.projection.project_column_leaves(&self.column_leaves)?;
        let indices = Self::build_projection_indices(&columns);

<<<<<<< HEAD
        let mut ranges = vec![];
        for index in indices.keys() {
            let column_meta = &part.columns_meta[index];
            ranges.push((
                *index,
                column_meta.offset..(column_meta.offset + column_meta.len),
            ));

            // Perf
            {
                metrics_inc_remote_io_seeks(1);
                metrics_inc_remote_io_read_bytes(column_meta.len);
            }
=======
        for (index, _) in indices {
            let column_meta = part.columns_meta[&index].clone();
            let object = self.operator.object(&part.location);

            join_handlers.push(async move {
                let handler = common_base::base::tokio::spawn(
                    UnlimitedFuture::create(BlockReader::read_column(
                        object,
                        index,
                        column_meta.offset,
                        column_meta.len,
                    ))
                );

                handler.await.unwrap()
            });
>>>>>>> 466a45e0
        }

        let object = self.operator.object(&part.location);
        Self::merge_io_read(ctx, object, ranges).await
    }

    pub fn support_blocking_api(&self) -> bool {
        self.operator.metadata().can_blocking()
    }

    pub fn sync_read_columns_data(&self, part: PartInfoPtr) -> Result<Vec<(usize, Vec<u8>)>> {
        let part = FusePartInfo::from_part(&part)?;

        let columns = self.projection.project_column_leaves(&self.column_leaves)?;
        let indices = Self::build_projection_indices(&columns);
        let mut results = Vec::with_capacity(indices.len());

        for (index, _) in indices {
            let column_meta = &part.columns_meta[&index];

            let op = self.operator.clone();

            let location = part.location.clone();
            let offset = column_meta.offset;
            let length = column_meta.len;

            let result = Self::sync_read_column(op.object(&location), index, offset, length);
            results.push(result?);
        }

        Ok(results)
    }

    pub fn sync_read_column(
        o: Object,
        index: usize,
        offset: u64,
        length: u64,
    ) -> Result<(usize, Vec<u8>)> {
        let chunk = o.blocking_range_read(offset..offset + length)?;
        Ok((index, chunk))
    }

    fn try_next_block(&self, deserializer: &mut RowGroupDeserializer) -> Result<DataBlock> {
        match deserializer.next() {
            None => Err(ErrorCode::Internal(
                "deserializer from row group: fail to get a chunk",
            )),
            Some(Err(cause)) => Err(ErrorCode::from(cause)),
            Some(Ok(chunk)) => DataBlock::from_chunk(&self.projected_schema, &chunk),
        }
    }

    fn to_parquet_compression(meta_compression: &Compression) -> Result<ParquetCompression> {
        match meta_compression {
            Compression::Lz4 => {
                let err_msg = r#"Deprecated compression algorithm [Lz4] detected.

                                        The Legacy compression algorithm [Lz4] is no longer supported.
                                        To migrate data from old format, please consider re-create the table,
                                        by using an old compatible version [v0.8.25-nightly … v0.7.12-nightly].

                                        - Bring up the compatible version of databend-query
                                        - re-create the table
                                           Suppose the name of table is T
                                            ~~~
                                            create table tmp_t as select * from T;
                                            drop table T all;
                                            alter table tmp_t rename to T;
                                            ~~~
                                        Please note that the history of table T WILL BE LOST.
                                       "#;
                Err(ErrorCode::StorageOther(err_msg))
            }
            Compression::Lz4Raw => Ok(ParquetCompression::Lz4Raw),
            Compression::Snappy => Ok(ParquetCompression::Snappy),
            Compression::Zstd => Ok(ParquetCompression::Zstd),
            Compression::Gzip => Ok(ParquetCompression::Gzip),
        }
    }

    // Build non duplicate leaf_ids to avoid repeated read column from parquet
    pub(crate) fn build_projection_indices(columns: &Vec<&ColumnLeaf>) -> HashMap<usize, Field> {
        let mut indices = HashMap::with_capacity(columns.len());
        for column in columns {
            for index in &column.leaf_ids {
                indices.insert(*index, column.field.clone());
            }
        }
        indices
    }

    // Build a map to record the count number of each leaf_id
    fn build_projection_count_map(columns: &Vec<&ColumnLeaf>) -> HashMap<usize, usize> {
        let mut cnt_map = HashMap::with_capacity(columns.len());
        for column in columns {
            for index in &column.leaf_ids {
                if let Entry::Vacant(e) = cnt_map.entry(*index) {
                    e.insert(1);
                } else {
                    let cnt = cnt_map.get_mut(index).unwrap();
                    *cnt += 1;
                }
            }
        }
        cnt_map
    }
}<|MERGE_RESOLUTION|>--- conflicted
+++ resolved
@@ -28,10 +28,8 @@
 use common_arrow::parquet::read::BasicDecompressor;
 use common_arrow::parquet::read::PageMetaData;
 use common_arrow::parquet::read::PageReader;
-<<<<<<< HEAD
-=======
-use common_base::runtime::{LimitMemGuard, UnlimitedFuture};
->>>>>>> 466a45e0
+use common_base::runtime::LimitMemGuard;
+use common_base::runtime::UnlimitedFuture;
 use common_catalog::plan::PartInfoPtr;
 use common_catalog::plan::Projection;
 use common_catalog::table_context::TableContext;
@@ -161,7 +159,7 @@
                     .await?;
                 Ok::<_, ErrorCode>((index, column_chunk))
             }
-                .instrument(debug_span!("read_col_chunk"));
+            .instrument(debug_span!("read_col_chunk"));
             column_chunk_futs.push(fut);
 
             columns_meta.insert(
@@ -289,7 +287,6 @@
         let columns = self.projection.project_column_leaves(&self.column_leaves)?;
         let indices = Self::build_projection_indices(&columns);
 
-<<<<<<< HEAD
         let mut ranges = vec![];
         for index in indices.keys() {
             let column_meta = &part.columns_meta[index];
@@ -303,24 +300,6 @@
                 metrics_inc_remote_io_seeks(1);
                 metrics_inc_remote_io_read_bytes(column_meta.len);
             }
-=======
-        for (index, _) in indices {
-            let column_meta = part.columns_meta[&index].clone();
-            let object = self.operator.object(&part.location);
-
-            join_handlers.push(async move {
-                let handler = common_base::base::tokio::spawn(
-                    UnlimitedFuture::create(BlockReader::read_column(
-                        object,
-                        index,
-                        column_meta.offset,
-                        column_meta.len,
-                    ))
-                );
-
-                handler.await.unwrap()
-            });
->>>>>>> 466a45e0
         }
 
         let object = self.operator.object(&part.location);
