// Copyright 2022 Datafuse Labs.
//
// Licensed under the Apache License, Version 2.0 (the "License");
// you may not use this file except in compliance with the License.
// You may obtain a copy of the License at
//
//     http://www.apache.org/licenses/LICENSE-2.0
//
// Unless required by applicable law or agreed to in writing, software
// distributed under the License is distributed on an "AS IS" BASIS,
// WITHOUT WARRANTIES OR CONDITIONS OF ANY KIND, either express or implied.
// See the License for the specific language governing permissions and
// limitations under the License.

use common_arrow::arrow::bitmap::utils::BitChunkIterExact;
use common_arrow::arrow::bitmap::utils::BitChunksExact;
use common_arrow::arrow::bitmap::Bitmap;
use common_arrow::arrow::bitmap::MutableBitmap;
use common_arrow::arrow::buffer::Buffer;
use common_exception::ErrorCode;
use common_exception::Result;

use crate::types::array::ArrayColumnBuilder;
use crate::types::nullable::NullableColumn;
use crate::types::number::NumberColumn;
use crate::types::number::NumberScalar;
use crate::types::string::StringColumnBuilder;
use crate::types::AnyType;
use crate::types::ArgType;
use crate::types::ArrayType;
use crate::types::BooleanType;
use crate::types::StringType;
use crate::types::ValueType;
use crate::with_number_mapped_type;
use crate::with_number_type;
use crate::Chunk;
use crate::ChunkEntry;
use crate::Column;
use crate::Scalar;
use crate::Value;

impl Chunk {
    // check if the predicate has any valid row
    pub fn filter_exists(predicate: &Value<AnyType>) -> Result<bool> {
        let predicate = Self::cast_to_nonull_boolean(predicate).ok_or_else(|| {
            ErrorCode::BadDataValueType(format!(
                "Filter predict column does not support type '{:?}'",
                predicate
            ))
        })?;
        match predicate {
            Value::Scalar(s) => Ok(s),
            Value::Column(bitmap) => Ok(bitmap.len() != bitmap.unset_bits()),
        }
    }

    pub fn filter(self, predicate: &Value<AnyType>) -> Result<Chunk> {
        if self.num_columns() == 0 || self.num_rows() == 0 {
            return Ok(self);
        }

        let predicate = Self::cast_to_nonull_boolean(predicate).ok_or_else(|| {
            ErrorCode::BadDataValueType(format!(
                "Filter predict column does not support type '{:?}'",
                predicate
            ))
        })?;

        match predicate {
            Value::Scalar(s) => {
                if s {
                    Ok(self)
                } else {
                    Ok(self.slice(0..0))
                }
            }
<<<<<<< HEAD
            Value::Column(bitmap) => Self::filter_chunk_with_bitmap(self, &bitmap),
=======
            Value::Column(bitmap) => {
                let count_zeros = bitmap.unset_bits();
                match count_zeros {
                    0 => Ok(self),
                    _ => {
                        if count_zeros == self.num_rows() {
                            return Ok(self.slice(0..0));
                        }
                        let after_columns = self
                            .columns()
                            .map(|entry| match &entry.value {
                                Value::Scalar(s) => ChunkEntry {
                                    id: entry.id,
                                    data_type: entry.data_type.clone(),
                                    value: Value::Scalar(s.clone()),
                                },
                                Value::Column(c) => ChunkEntry {
                                    id: entry.id,
                                    data_type: entry.data_type.clone(),
                                    value: Value::Column(Column::filter(c, &bitmap)),
                                },
                            })
                            .collect();
                        Ok(Chunk::new(after_columns, self.num_rows() - count_zeros))
                    }
                }
            }
>>>>>>> 48077712
        }
    }

    // Must be numeric, boolean, or string value type
    fn cast_to_nonull_boolean(predicate: &Value<AnyType>) -> Option<Value<BooleanType>> {
        match predicate {
            Value::Scalar(s) => Self::cast_scalar_to_boolean(s).map(Value::Scalar),
            Value::Column(c) => Self::cast_column_to_boolean(c).map(Value::Column),
        }
    }

    fn cast_scalar_to_boolean(s: &Scalar) -> Option<bool> {
        match s {
            Scalar::Number(num) => with_number_mapped_type!(|SRC_TYPE| match num {
                NumberScalar::SRC_TYPE(value) => Some(value != &SRC_TYPE::default()),
            }),
            Scalar::Boolean(value) => Some(*value),
            Scalar::String(value) => Some(!value.is_empty()),
            Scalar::Timestamp(value) => Some(*value != 0),
            Scalar::Date(value) => Some(*value != 0),
            Scalar::Null => Some(false),
            _ => None,
        }
    }

    fn cast_column_to_boolean(c: &Column) -> Option<Bitmap> {
        match c {
            Column::Number(num) => with_number_mapped_type!(|SRC_TYPE| match num {
                NumberColumn::SRC_TYPE(value) => Some(BooleanType::column_from_iter(
                    value.iter().map(|v| v != &SRC_TYPE::default()),
                    &[],
                )),
            }),
            Column::Boolean(value) => Some(value.clone()),
            Column::String(value) => Some(BooleanType::column_from_iter(
                value.iter().map(|s| !s.is_empty()),
                &[],
            )),
            Column::Timestamp(value) => Some(BooleanType::column_from_iter(
                value.iter().map(|v| *v != 0),
                &[],
            )),
            Column::Date(value) => Some(BooleanType::column_from_iter(
                value.iter().map(|v| *v != 0),
                &[],
            )),
            Column::Null { len } => Some(MutableBitmap::from_len_zeroed(*len).into()),
            Column::Nullable(c) => {
                let inner = Self::cast_column_to_boolean(&c.column)?;
                Some((&inner) & (&c.validity))
            }
            _ => None,
        }
    }

    pub fn try_as_const_bool(value: &Value<BooleanType>) -> Result<Option<bool>> {
        match value {
            Value::Scalar(v) => Ok(Some(*v)),
            _ => Ok(None),
        }
    }

    pub fn filter_chunk_with_bitmap(chunk: Chunk, bitmap: &Bitmap) -> Result<Chunk> {
        let count_zeros = bitmap.unset_bits();
        match count_zeros {
            0 => Ok(chunk),
            _ => {
                if count_zeros == chunk.num_rows() {
                    return Ok(chunk.slice(0..0));
                }
                let after_columns = chunk
                    .columns()
                    .iter()
                    .map(|(value, ty)| match value {
                        Value::Scalar(v) => (Value::Scalar(v.clone()), ty.clone()),
                        Value::Column(c) => (Value::Column(Column::filter(c, bitmap)), ty.clone()),
                    })
                    .collect();
                Ok(Chunk::new(after_columns, chunk.num_rows() - count_zeros))
            }
        }
    }
}

impl Column {
    pub fn filter(&self, filter: &Bitmap) -> Column {
        let length = filter.len() - filter.unset_bits();
        if length == self.len() {
            return self.clone();
        }

        match self {
            Column::Null { .. } | Column::EmptyArray { .. } => self.slice(0..length),
            Column::Number(column) => with_number_type!(|NUM_TYPE| match column {
                NumberColumn::NUM_TYPE(values) => {
                    Column::Number(NumberColumn::NUM_TYPE(Self::filter_primitive_types(
                        values, filter,
                    )))
                }
            }),
            Column::Boolean(bm) => Self::filter_scalar_types::<BooleanType>(
                bm,
                MutableBitmap::with_capacity(length),
                filter,
            ),
            Column::String(column) => Self::filter_scalar_types::<StringType>(
                column,
                StringColumnBuilder::with_capacity(length, 0),
                filter,
            ),
            Column::Timestamp(column) => {
                let ts = Self::filter_primitive_types(column, filter);
                Column::Timestamp(ts)
            }
            Column::Date(column) => {
                let d = Self::filter_primitive_types(column, filter);
                Column::Date(d)
            }
            Column::Array(column) => {
                let mut builder = ArrayColumnBuilder::<AnyType>::from_column(column.slice(0..0));
                builder.reserve(length);
                Self::filter_scalar_types::<ArrayType<AnyType>>(column, builder, filter)
            }
            Column::Nullable(c) => {
                let column = Self::filter(&c.column, filter);
                let validity = Self::filter_scalar_types::<BooleanType>(
                    &c.validity,
                    MutableBitmap::with_capacity(length),
                    filter,
                );
                Column::Nullable(Box::new(NullableColumn {
                    column,
                    validity: BooleanType::try_downcast_column(&validity).unwrap(),
                }))
            }
            Column::Tuple { fields, .. } => {
                let len = filter.len() - filter.unset_bits();
                let fields = fields.iter().map(|c| c.filter(filter)).collect();
                Column::Tuple { fields, len }
            }
            Column::Variant(column) => Self::filter_scalar_types::<StringType>(
                column,
                StringColumnBuilder::with_capacity(length, 0),
                filter,
            ),
        }
    }

    fn filter_scalar_types<T: ValueType>(
        col: &T::Column,
        mut builder: T::ColumnBuilder,
        filter: &Bitmap,
    ) -> Column {
        const CHUNK_SIZE: usize = 64;
        let (mut slice, offset, mut length) = filter.as_slice();
        let mut start_index: usize = 0;

        if offset > 0 {
            let n = 8 - offset;
            start_index += n;
            filter
                .iter()
                .enumerate()
                .take(n)
                .for_each(|(index, is_selected)| {
                    if is_selected {
                        T::push_item(&mut builder, T::index_column(col, index).unwrap());
                    }
                });
            slice = &slice[1..];
            length -= n;
        }

        let mut mask_chunks = BitChunksExact::<u64>::new(slice, length);

        mask_chunks
            .by_ref()
            .enumerate()
            .for_each(|(mask_index, mut mask)| {
                while mask != 0 {
                    let n = mask.trailing_zeros() as usize;
                    let index = mask_index * CHUNK_SIZE + n + start_index;
                    T::push_item(&mut builder, T::index_column(col, index).unwrap());
                    mask = mask & (mask - 1);
                }
            });

        let remainder_start = length - length % CHUNK_SIZE;
        mask_chunks
            .remainder_iter()
            .enumerate()
            .for_each(|(mask_index, is_selected)| {
                if is_selected {
                    let index = mask_index + remainder_start + start_index;
                    T::push_item(&mut builder, T::index_column(col, index).unwrap());
                }
            });

        T::upcast_column(T::build_column(builder))
    }

    // low-level API using unsafe to improve performance
    fn filter_primitive_types<T: Copy>(values: &Buffer<T>, filter: &Bitmap) -> Buffer<T> {
        assert_eq!(values.len(), filter.len());
        let selected = filter.len() - filter.unset_bits();
        if selected == values.len() {
            return values.clone();
        }
        let mut values = values.as_slice();
        let mut new = Vec::<T>::with_capacity(selected);
        let mut dst = new.as_mut_ptr();

        let (mut slice, offset, mut length) = filter.as_slice();
        if offset > 0 {
            // Consume the offset
            let n = 8 - offset;
            values
                .iter()
                .zip(filter.iter())
                .take(n)
                .for_each(|(value, is_selected)| {
                    if is_selected {
                        unsafe {
                            dst.write(*value);
                            dst = dst.add(1);
                        }
                    }
                });
            slice = &slice[1..];
            length -= n;
            values = &values[n..];
        }

        const CHUNK_SIZE: usize = 64;
        let mut chunks = values.chunks_exact(CHUNK_SIZE);
        let mut mask_chunks = BitChunksExact::<u64>::new(slice, length);

        chunks
            .by_ref()
            .zip(mask_chunks.by_ref())
            .for_each(|(chunk, mut mask)| {
                if mask == u64::MAX {
                    unsafe {
                        std::ptr::copy(chunk.as_ptr(), dst, CHUNK_SIZE);
                        dst = dst.add(CHUNK_SIZE);
                    }
                } else {
                    while mask != 0 {
                        let n = mask.trailing_zeros() as usize;
                        unsafe {
                            dst.write(chunk[n]);
                            dst = dst.add(1);
                        }
                        mask = mask & (mask - 1);
                    }
                }
            });

        chunks
            .remainder()
            .iter()
            .zip(mask_chunks.remainder_iter())
            .for_each(|(value, is_selected)| {
                if is_selected {
                    unsafe {
                        dst.write(*value);
                        dst = dst.add(1);
                    }
                }
            });

        unsafe { new.set_len(selected) };
        new.into()
    }
}<|MERGE_RESOLUTION|>--- conflicted
+++ resolved
@@ -74,37 +74,7 @@
                     Ok(self.slice(0..0))
                 }
             }
-<<<<<<< HEAD
             Value::Column(bitmap) => Self::filter_chunk_with_bitmap(self, &bitmap),
-=======
-            Value::Column(bitmap) => {
-                let count_zeros = bitmap.unset_bits();
-                match count_zeros {
-                    0 => Ok(self),
-                    _ => {
-                        if count_zeros == self.num_rows() {
-                            return Ok(self.slice(0..0));
-                        }
-                        let after_columns = self
-                            .columns()
-                            .map(|entry| match &entry.value {
-                                Value::Scalar(s) => ChunkEntry {
-                                    id: entry.id,
-                                    data_type: entry.data_type.clone(),
-                                    value: Value::Scalar(s.clone()),
-                                },
-                                Value::Column(c) => ChunkEntry {
-                                    id: entry.id,
-                                    data_type: entry.data_type.clone(),
-                                    value: Value::Column(Column::filter(c, &bitmap)),
-                                },
-                            })
-                            .collect();
-                        Ok(Chunk::new(after_columns, self.num_rows() - count_zeros))
-                    }
-                }
-            }
->>>>>>> 48077712
         }
     }
 
@@ -177,10 +147,16 @@
                 }
                 let after_columns = chunk
                     .columns()
-                    .iter()
-                    .map(|(value, ty)| match value {
-                        Value::Scalar(v) => (Value::Scalar(v.clone()), ty.clone()),
-                        Value::Column(c) => (Value::Column(Column::filter(c, bitmap)), ty.clone()),
+                    .map(|entry| match &entry.value {
+                        Value::Column(c) => {
+                            let value = Value::Column(Column::filter(c, bitmap));
+                            ChunkEntry {
+                                id: entry.id,
+                                data_type: entry.data_type.clone(),
+                                value,
+                            }
+                        }
+                        _ => entry.clone(),
                     })
                     .collect();
                 Ok(Chunk::new(after_columns, chunk.num_rows() - count_zeros))
