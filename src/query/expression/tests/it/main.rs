// Copyright 2022 Datafuse Labs.
//
// Licensed under the Apache License, Version 2.0 (the "License");
// you may not use this file except in compliance with the License.
// You may obtain a copy of the License at
//
//     http://www.apache.org/licenses/LICENSE-2.0
//
// Unless required by applicable law or agreed to in writing, software
// distributed under the License is distributed on an "AS IS" BASIS,
// WITHOUT WARRANTIES OR CONDITIONS OF ANY KIND, either express or implied.
// See the License for the specific language governing permissions and
// limitations under the License.

#![feature(box_patterns)]
#![feature(try_blocks)]

mod common;
mod convert;
<<<<<<< HEAD
mod group_by;
mod kernel;
mod serializations;
mod sort;
=======
mod kernel;
>>>>>>> 978910fb
<|MERGE_RESOLUTION|>--- conflicted
+++ resolved
@@ -17,11 +17,6 @@
 
 mod common;
 mod convert;
-<<<<<<< HEAD
 mod group_by;
 mod kernel;
-mod serializations;
-mod sort;
-=======
-mod kernel;
->>>>>>> 978910fb
+mod sort;